[tool.poetry]
name = "foreshadow"
version = "0.1.0"
description = "Peer into the future of a data science project"
authors = [
    "Adithya Balaji <adithyabsk@gmail.com>",
    "Alexander Allen <>"
]
license = "Apache-2.0"
readme = "README.rst"
homepage = "https://foreshadow.readthedocs.io"
repository = "https://github.com/georgianpartners/foreshadow"
documentation = "https://foreshadow.readthedocs.io"
keywords = [
    "feature",
    "machine",
    "learning",
    "automl",
    "foreshadow"
]
classifiers = [
    "Intended Audience :: Developers",
    "Intended Audience :: Education",
    "Intended Audience :: Science/Research",
    "Development Status :: 2 - Pre-Alpha",
    "License :: OSI Approved :: Apache Software License",
    "Programming Language :: Python :: 3.5",
    "Programming Language :: Python :: 3.6",
    "Topic :: Software Development :: Libraries",
    "Topic :: Software Development :: Libraries :: Python Modules",
    "Topic :: Scientific/Engineering :: Artificial Intelligence",
]
include = [
    "README.rst",
    "pyproject.toml",
    "tox.ini",
    "LICENSE"
]

[tool.poetry.dependencies]
auto-sklearn = { version = "0.4.0", optional = true }
category-encoders = "^1.2.8"
fancyimpute = "^0.3.2"
pandas = "^0.23.3"
python = "^3.6"
scikit-learn = "^0.19.2"
scipy = "^1.1.0"
toml = "^0.10.0"
TPOT = "^0.9.3"

[tool.poetry.dev-dependencies]
black = {version = "^18.6b4", python = "^3.6"}
coverage = "^4.5.1"
coveralls = "^1.3.0"
flake8-docstrings = "^1.3"
flake8= "^3.7"
isort = {version = "^4.3", extras = ["pyproject"]}
pre-commit = "^1.14.3"
pytest = "^3.6.2"
pytest-cov = "^2.5.1"
pytest-mock = "^1.10.0"
seed-isort-config = "^1.7"
sphinx = "^1.7.6"
sphinx_rtd_theme = "^0.4.1"
sphinxcontrib-plantuml = "^0.16.1"
tox = "^3.9.0"
wily = {version = "^1.12", python = "^3.6"}
<<<<<<< HEAD
flake8= "^3.7"
seed-isort-config = "^1.7"
isort = {version = "^4.3", extras = ["pyproject"]}
pre-commit = "^1.14.3"
flake8-docstrings = "^1.3"
darglint = "^0.5.6"
=======
>>>>>>> 9e4eb942

[tool.poetry.extras]
dev = ["auto-sklearn"]

[tool.tox]
legacy_tox_ini = """
[tox]
isolated_build = true
envlist = py36

[testenv]
whitelist_externals = poetry
commands =
    poetry install -v -E dev
    poetry run pytest
"""

[tool.black]
line-length = 79
include = '\.pyi?$'
exclude = '''
/(
    \.git
  | \.mypy_cache
  | \.tox
  | \.venv
  | _build
  | buck-out
  | build
  | dist
)/
'''

[tool.isort]
known_first_party = 'foreshadow'
known_third_party = ["category_encoders", "numpy", "pandas", "pytest", "scipy", "sklearn", "tpot"]
multi_line_output = 3
lines_after_imports = 2
force_grid_wrap = 0
combine_as_imports = true
include_trailing_comma = true

[build-system]
requires = ["numpy>=1.16.1", "Cython>=0.29.5", "poetry>=0.12"]
build-backend = "poetry.masonry.api"<|MERGE_RESOLUTION|>--- conflicted
+++ resolved
@@ -52,6 +52,7 @@
 black = {version = "^18.6b4", python = "^3.6"}
 coverage = "^4.5.1"
 coveralls = "^1.3.0"
+darglint = "^0.5.6"
 flake8-docstrings = "^1.3"
 flake8= "^3.7"
 isort = {version = "^4.3", extras = ["pyproject"]}
@@ -65,15 +66,6 @@
 sphinxcontrib-plantuml = "^0.16.1"
 tox = "^3.9.0"
 wily = {version = "^1.12", python = "^3.6"}
-<<<<<<< HEAD
-flake8= "^3.7"
-seed-isort-config = "^1.7"
-isort = {version = "^4.3", extras = ["pyproject"]}
-pre-commit = "^1.14.3"
-flake8-docstrings = "^1.3"
-darglint = "^0.5.6"
-=======
->>>>>>> 9e4eb942
 
 [tool.poetry.extras]
 dev = ["auto-sklearn"]
