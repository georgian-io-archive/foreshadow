# coverage.py
[coverage:run]
branch = true
source = foreshadow
omit = foreshadow/tests/*

[coverage:report]
exclude_lines =
    pragma: no cover
    raise AssertionError
    raise NotImplementedError
    if __name__ == .__main__.:

# Migrate to pyproject.toml when: https://github.com/nedbat/coveragepy/issues/664

# flake8
[flake8]
exclude = .git,__pycache__,doc/*,build,dist,.tox
ignore = 
    W503 # Line break occurred after a binary operator (opposite of W504) 
    D107 # Missing docstring in __init__
    D301 # Use r""" if any backslashes in a docstring
max-complexity = 12
per-file-ignores =
    foreshadow/transformers/concrete/__init__.py:F401 F403
    foreshadow/transformers/concrete/externals.py:F401
    foreshadow/transformers/concrete/internals/__init__.py:F401
    foreshadow/tests/*:D I S
    examples/*:D I S
    # Ignore darglint and pydocstyle errors for tests and examples

# Migrate to pyproject.toml when: https://gitlab.com/pycqa/flake8/issues/428

# pytest
[tool:pytest]
<<<<<<< HEAD
;addopts = -v -x --xdoc --cov=foreshadow --cov-config=setup.cfg --cov-report=term --cov-report=html
addopts = -s -vv --xdoc
=======
addopts = -v -x --xdoc --cov=foreshadow --cov-config=setup.cfg --cov-report=term --cov-report=html
;addopts = -s -vv --xdoc
>>>>>>> 5690275d
# above is good for pycharm environments.
filterwarnings =
    ignore:the matrix subclass:PendingDeprecationWarning

# Remove filterwarning when this: https://github.com/scipy/scipy/issues/9734
# --and-- this have solutions: https://github.com/scikit-learn/scikit-learn/issues/12327
# Migrate to pyproject.toml after https://github.com/pytest-dev/pytest/pull/3686<|MERGE_RESOLUTION|>--- conflicted
+++ resolved
@@ -33,13 +33,8 @@
 
 # pytest
 [tool:pytest]
-<<<<<<< HEAD
-;addopts = -v -x --xdoc --cov=foreshadow --cov-config=setup.cfg --cov-report=term --cov-report=html
-addopts = -s -vv --xdoc
-=======
 addopts = -v -x --xdoc --cov=foreshadow --cov-config=setup.cfg --cov-report=term --cov-report=html
 ;addopts = -s -vv --xdoc
->>>>>>> 5690275d
 # above is good for pycharm environments.
 filterwarnings =
     ignore:the matrix subclass:PendingDeprecationWarning
