[pytest]
<<<<<<< HEAD
addopts = -v -x --pyargs foreshadow --cov=foreshadow --xdoc
;addopts = -s -v --xdoc
=======
addopts = -v -x --xdoc --cov=foreshadow --cov-config=.coveragerc --cov-report=term --cov-report=html 
# addopts = -s -v --xdoc
# above is good for pycharm environments.
>>>>>>> 674ca26b
filterwarnings =
    ignore:the matrix subclass:PendingDeprecationWarning

# Remove filterwarning when this: https://github.com/scipy/scipy/issues/9734
# --and-- this have solutions: https://github.com/scikit-learn/scikit-learn/issues/12327
# TODO: migrate to pyproject.toml after https://github.com/pytest-dev/pytest/pull/3686<|MERGE_RESOLUTION|>--- conflicted
+++ resolved
@@ -1,12 +1,7 @@
 [pytest]
-<<<<<<< HEAD
-addopts = -v -x --pyargs foreshadow --cov=foreshadow --xdoc
-;addopts = -s -v --xdoc
-=======
 addopts = -v -x --xdoc --cov=foreshadow --cov-config=.coveragerc --cov-report=term --cov-report=html 
 # addopts = -s -v --xdoc
 # above is good for pycharm environments.
->>>>>>> 674ca26b
 filterwarnings =
     ignore:the matrix subclass:PendingDeprecationWarning
 
