--- conflicted
+++ resolved
@@ -1,11 +1,7 @@
 """A serializable form of sklearn pipelines."""
-<<<<<<< HEAD
-import ast
 import inspect
 import re
 
-=======
->>>>>>> 22937926
 import six
 from sklearn.base import clone
 from sklearn.pipeline import Pipeline, _fit_transform_one
@@ -13,10 +9,6 @@
 
 from foreshadow.core import PipelineSerializerMixin
 from foreshadow.transformers.core import ParallelProcessor
-<<<<<<< HEAD
-=======
-from foreshadow.utils.validation import check_df
->>>>>>> 22937926
 
 
 class SerializablePipeline(Pipeline, PipelineSerializerMixin):
@@ -25,7 +17,6 @@
     pass
 
 
-<<<<<<< HEAD
 def source(o):
     """Get source code of object, o.
 
@@ -75,60 +66,12 @@
                         ],
                         collapse_index=True,
                     )
-=======
-class SingleInputPipeline(Pipeline):
-    """Dynamically routes multiple outputs to separate Transformers."""
-
-    # TODO replace with thorough dynamic pipeline that handles all use cases
-    #  and is based off defined inputs/outputs for each transformer.
-    def _fit(self, X, y=None, **fit_params):  # copied super method
-        """Fit and then transform data.
-
-        Fit all the transforms one after the other and transform the
-        data. Has no final_estimator.
-
-        Args:
-            X (iterable): Training data. Must fulfill input requirements of
-                first step of the pipeline.
-            y (iterable, default=None): Training targets. Must fulfill label
-                requirements for all steps of the pipeline.
-            **fit_params (dict of string -> object): Parameters passed to the
-                ``fit`` method of each step, where each parameter name is
-                prefixed such that parameter ``p`` for step ``s`` has key
-                ``s__p``.
-
-        Returns:
-            Transformed inputs.
-
-        """
-        # shallow copy of steps - this should really be steps_
-        self.steps = list(self.steps)
-        self._validate_steps()
-        # Setup the memory
-        memory = check_memory(self.memory)
-
-        fit_transform_one_cached = memory.cache(_fit_transform_one)
-
-        fit_params_steps = dict(
-            (name, {}) for name, step in self.steps if step is not None
-        )
-        for pname, pval in six.iteritems(fit_params):
-            step, param = pname.split("__", 1)
-            fit_params_steps[step][param] = pval
-        Xt = X
-        # A CHANGE FOR SingleInputPipeline, steps has no final_estimator
-        for step_idx, (name, transformer) in enumerate(self.steps):
-            if transformer is None:
-                pass
-            else:
->>>>>>> 22937926
                 if hasattr(memory, "cachedir") and memory.cachedir is None:
                     # we do not clone when caching is disabled to preserve
                     # backward compatibility
                     cloned_transformer = transformer
                 else:
                     cloned_transformer = clone(transformer)
-<<<<<<< HEAD
                 Xt, fitted_transformer = fit_transform_one_cached(
                     cloned_transformer, None, Xt, y,
                     **fit_params_steps[name]
@@ -156,51 +99,22 @@
         Fit all the transforms one after the other and transform the
         data. Has no final_estimator. If fitting errors out, it tries giving a
         single column to each SmartTransformer.
-=======
-                # Fit or load from cache the current transfomer
-                Xt, fitted_transformer = fit_transform_one_cached(
-                    cloned_transformer, None, Xt, y, **fit_params_steps[name]
-                )
-                # ------------ THIS IS ONE CHANGE FOR SingleInputPipeline
-                is_single_column = True
-                try:
-                    check_df(Xt, single_or_empty=True)
-                except ValueError:  # TODO raise and check custom error.
-                    columns = Xt.columns
-                    is_single_column = False
-                if not is_single_column and step_idx < len(self.steps) - 1:
-                    # ---------- THIS IS ONE CHANGE FOR SingleInputPipeline
-                    # Modifying the n+1 step to create a new transformer for
-                    # each column outputted by this step.
-                    # Only do this if its not the last step, because then
-                    # the next pipeline will have to handle the outputs of
-                    # this method. If its the last step, then we will just
-                    # output the DataFrame (which has more than one column)
-                    # and the next SmartTransformer will have to handle it
-                    # as its input.
-                    next_step, next_trans = self.steps[step_idx + 1]
-                    self.steps[step_idx + 1] = (
-                        "%s" % next_step,
-                        ParallelProcessor(
-                            [
-                                [
-                                    "dynamic_single_input_col_%d" % i,
-                                    clone(
-                                        next_trans
-                                    ),  # need separate instances
-                                    [columns[i]],
-                                ]
-                                for i in range(len(columns))
-                            ],
-                            collapse_index=True,
-                        ),
-                    )
-                # ------------------------------------------------------------
-                # Replace the transformer of the step with the fitted
-                # transformer. This is necessary when loading the transformer
-                # from the cache.
-                self.steps[step_idx] = (name, fitted_transformer)
-        return Xt
+
+        Args:
+            X (iterable): Training data. Must fulfill input requirements of
+                first step of the pipeline.
+            y (iterable, default=None): Training targets. Must fulfill label
+                requirements for all steps of the pipeline.
+            **fit_params (dict of string -> object): Parameters passed to the
+                `fit` method of each step, where each parameter name is
+                prefixed such that parameter `p` for step `s` has key
+                `s__p`.
+
+        Returns:
+            Transformed inputs.
+
+        """
+        return _fit(self, X, y, **fit_params)
 
     def fit(self, X, y=None, **fit_params):
         """Fit the model.
@@ -214,118 +128,15 @@
             y (iterable, default=None): Training targets. Must fulfill label
                 requirements for all steps of the pipeline.
             **fit_params (dict of string -> object): Parameters passed to the
-                ``fit`` method of each step, where each parameter name is
-                prefixed such that parameter ``p`` for step ``s`` has key
-                ``s__p``.
+                `fit` method of each step, where each parameter name is
+                prefixed such that parameter `p` for step `s` has key
+                `s__p`.
 
         Returns:
             self : Pipeline, this estimator
 
         """
         self._fit(X, y, **fit_params)
-        return self
-
-
-class TransformersPipeline(Pipeline):
-    """Pipeline for only transformers (no estimator)."""
-
-    def _fit(self, X, y=None, **fit_params):
-        """Fit and then transform data.
-
-        Fit all the transforms one after the other and transform the
-        data. Has no final_estimator.
->>>>>>> 22937926
-
-        Args:
-            X (iterable): Training data. Must fulfill input requirements of
-                first step of the pipeline.
-            y (iterable, default=None): Training targets. Must fulfill label
-                requirements for all steps of the pipeline.
-            **fit_params (dict of string -> object): Parameters passed to the
-<<<<<<< HEAD
-                `fit` method of each step, where each parameter name is
-                prefixed such that parameter `p` for step `s` has key
-                `s__p`.
-=======
-                ``fit`` method of each step, where each parameter name is
-                prefixed such that parameter ``p`` for step ``s`` has key
-                ``s__p``.
->>>>>>> 22937926
-
-        Returns:
-            Transformed inputs.
-
-        """
-<<<<<<< HEAD
-        return _fit(self, X, y, **fit_params)
-=======
-        # shallow copy of steps - this should really be steps_
-        self.steps = list(self.steps)
-        self._validate_steps()
-        # Setup the memory
-        memory = check_memory(self.memory)
-
-        fit_transform_one_cached = memory.cache(_fit_transform_one)
-
-        fit_params_steps = dict(
-            (name, {}) for name, step in self.steps if step is not None
-        )
-        for pname, pval in six.iteritems(fit_params):
-            step, param = pname.split("__", 1)
-            fit_params_steps[step][param] = pval
-        Xt = X
-        for step_idx, (name, transformer) in enumerate(self.steps):
-            if transformer is None:
-                pass
-            else:
-                if hasattr(memory, "cachedir") and memory.cachedir is None:
-                    # we do not clone when caching is disabled to preserve
-                    # backward compatibility
-                    cloned_transformer = transformer
-                else:
-                    cloned_transformer = clone(transformer)
-                # Fit or load from cache the current transfomer
-                Xt, fitted_transformer = fit_transform_one_cached(
-                    cloned_transformer, None, Xt, y, **fit_params_steps[name]
-                )
-                # Replace the transformer of the step with the fitted
-                # transformer. This is necessary when loading the transformer
-                # from the cache.
-                self.steps[step_idx] = (name, fitted_transformer)
-        return Xt
->>>>>>> 22937926
-
-    def fit(self, X, y=None, **fit_params):
-        """Fit the model.
-
-        Fit all the transforms one after the other and transform the
-        data. Has no final_estimator.
-
-        Args:
-            X (iterable): Training data. Must fulfill input requirements of
-                first step of the pipeline.
-            y (iterable, default=None): Training targets. Must fulfill label
-                requirements for all steps of the pipeline.
-            **fit_params (dict of string -> object): Parameters passed to the
-<<<<<<< HEAD
-                `fit` method of each step, where each parameter name is
-                prefixed such that parameter `p` for step `s` has key
-                `s__p`.
-=======
-                ``fit`` method of each step, where each parameter name is
-                prefixed such that parameter ``p`` for step ``s`` has key
-                ``s__p``.
->>>>>>> 22937926
-
-        Returns:
-            self : Pipeline, this estimator
-
-        """
-<<<<<<< HEAD
-        self._fit(X, y, **fit_params)
-=======
-        Xt, fit_params = self._fit(X, y, **fit_params)
->>>>>>> 22937926
         return self
 
     def fit_transform(self, X, y=None, **fit_params):
@@ -341,31 +152,14 @@
             y (iterable, default=None): Training targets. Must fulfill label
                 requirements for all steps of the pipeline.
             **fit_params (dict of string -> object): Parameters passed to
-<<<<<<< HEAD
                 the `fit` method of each step, where each parameter name
                 is prefixed such that parameter `p` for step `s` has key
                 `s__p`.
-=======
-                the ``fit`` method of each step, where each parameter name
-                is prefixed such that parameter ``p`` for step ``s`` has key
-                ``s__p``.
->>>>>>> 22937926
 
         Returns:
             Xt : array-like, shape = [n_samples, n_transformed_features] of
             Transformed samples
 
         """
-<<<<<<< HEAD
         Xt, fit_params = self._fit(X, y, **fit_params)
-        return Xt
-=======
-        last_step = self._final_estimator
-        Xt, fit_params = self._fit(X, y, **fit_params)
-        if hasattr(last_step, "fit_transform"):
-            return last_step.fit_transform(Xt, y, **fit_params)
-        elif last_step is None:
-            return Xt
-        else:
-            return last_step.fit(Xt, y, **fit_params).transform(Xt)
->>>>>>> 22937926
+        return Xt