# flake8: noqa
"""External Transformers

All sklearn transformers imported here will be wrapped and made available in
the module foreshadow.transformers

"""

import inspect

<<<<<<< HEAD
from sklearn.preprocessing import StandardScaler, RobustScaler, MinMaxScaler, Imputer
from sklearn.feature_extraction.text import TfidfVectorizer
from sklearn.decomposition import PCA
from category_encoders import HashingEncoder, OneHotEncoder
=======
from category_encoders import HashingEncoder, OneHotEncoder
from sklearn.decomposition import PCA
from sklearn.preprocessing import (
    Imputer,
    LabelEncoder,
    MinMaxScaler,
    RobustScaler,
    StandardScaler,
)
>>>>>>> 0abb2bc8

from foreshadow.transformers.transformers import _get_modules


def _get_classes():
    """Returns list of classes found in transforms directory."""
    return [c for c in globals().values() if inspect.isclass(c)]


classes = _get_modules(_get_classes(), globals(), __name__)<|MERGE_RESOLUTION|>--- conflicted
+++ resolved
@@ -8,22 +8,15 @@
 
 import inspect
 
-<<<<<<< HEAD
-from sklearn.preprocessing import StandardScaler, RobustScaler, MinMaxScaler, Imputer
-from sklearn.feature_extraction.text import TfidfVectorizer
-from sklearn.decomposition import PCA
-from category_encoders import HashingEncoder, OneHotEncoder
-=======
 from category_encoders import HashingEncoder, OneHotEncoder
 from sklearn.decomposition import PCA
+from sklearn.feature_extraction.text import TfidfVectorizer
 from sklearn.preprocessing import (
     Imputer,
-    LabelEncoder,
     MinMaxScaler,
     RobustScaler,
     StandardScaler,
 )
->>>>>>> 0abb2bc8
 
 from foreshadow.transformers.transformers import _get_modules
 
