import glob
import inspect
import os

import numpy as np
import pandas as pd

from functools import partialmethod
from sklearn.base import BaseEstimator, TransformerMixin
from sklearn.pipeline import (
    FeatureUnion,
    _fit_one_transformer,
    _fit_transform_one,
    _transform_one,
)
from sklearn.externals.joblib import Parallel, delayed
from ..utils import check_df


def _get_classes():
    """Returns list of classes found in transforms directory."""

    fldr = "internal_transformers"
    files = glob.glob(os.path.dirname(__file__) + "/" + fldr + "/*.py")
    imports = [
        fldr + "." + os.path.basename(f)[:-3]
        for f in files
        if os.path.isfile(f) and not f.endswith("__init__.py")
    ]
    imports.append("externals")
    modules = [__import__(i, globals(), locals(), ["object"], 1) for i in imports]
    classes = [
        c[1] for m in modules for c in inspect.getmembers(m) if inspect.isclass(c[1])
    ]

    return classes


def _get_modules():
    """Imports sklearn transformers from transformers directory.

    Searches transformers directory for classes implementing BaseEstimator and
    TransformerMixin and duplicates them, wraps their init methods and public functions
    to support pandas dataframes, and exposes them as foreshadow.transformers.[name]

    Returns:
        The number of transformers wrapped.

    """

    transformers = [
        cls
        for cls in _get_classes()
        if issubclass(cls, TransformerMixin) and issubclass(cls, BaseEstimator)
    ]

    for t in transformers:
        copied_t = type(t.__name__, t.__bases__, dict(t.__dict__))
        copied_t.__module__ = "foreshadow.transformers"
        globals()[copied_t.__name__] = wrap_transformer(copied_t)

    return len(transformers)


def wrap_transformer(transformer):
    """Wraps an sklearn transformer to support dataframes.

    Args:
        transformer: sklearn transformer implementing BaseEstimator and TransformerMixin

    Returns:
        A wrapped form of transformer
    """

    members = [
        m[1] for m in inspect.getmembers(transformer, predicate=inspect.isfunction)
    ]
    wrap_candidates = [
        m
        for m in members
        if "X" in inspect.getfullargspec(m).args and not m.__name__[0] == "_"
    ]

    for w in wrap_candidates:

        # Wrap public function calls
        setattr(transformer, w.__name__, partialmethod(pandas_wrapper, w))

    # Wrap constructor
    if "__defaults__" in dir(transformer.__init__):
        setattr(
            transformer,
            "__init__",
            Sigcopy(transformer.__init__)(init_partial(transformer.__init__)),
        )
    else:
        setattr(transformer, "__init__", init_replace)

    return transformer


class Sigcopy(object):
    """
    copy_argspec is a signature modifying decorator.  Specifically, it copies
    the signature from `source_func` to the wrapper, and the wrapper will call
    the original function (which should be using *args, **kwds).  The argspec,
    docstring, and default values are copied from src_func, and __module__ and
    __dict__ from tgt_func.
    """

    def __init__(self, src_func):
        self.argspec = inspect.getfullargspec(src_func)
        self.src_doc = src_func.__doc__
        self.src_defaults = src_func.__defaults__

    def __call__(self, tgt_func):
        tgt_argspec = inspect.getfullargspec(tgt_func)

        name = tgt_func.__name__
        argspec = self.argspec
        if argspec[3] is not None:
            argspec = (
                argspec[0:3]
                + (
                    tuple(
                        [s if type(s).__name__ != "type" else None for s in argspec[3]]
                    ),
                )
                + argspec[4:]
            )

        newargspec = (
            (argspec[0] + tgt_argspec[0][1:],)
            + argspec[1:4]
            + (tgt_argspec[4], tgt_argspec[5])
            + argspec[6:]
        )
        sigcall = inspect.formatargspec(formatvalue=lambda val: "", *newargspec)[1:-1]
        signature = inspect.formatargspec(*newargspec)[1:-1]

        signature = signature.replace("*,", "")
        sigcall = sigcall.replace("*,", "")

        new_func = (
            "def _wrapper_(%(signature)s):\n"
            "    return %(tgt_func)s(%(sigcall)s)"
            % {"signature": signature, "tgt_func": "tgt_func", "sigcall": sigcall}
        )

        evaldict = {"tgt_func": tgt_func}
        exec(new_func, evaldict)
        wrapped = evaldict["_wrapper_"]
        wrapped.__name__ = name
        wrapped.__doc__ = self.src_doc
        wrapped.__module__ = tgt_func.__module__
        wrapped.__dict__ = tgt_func.__dict__
        return wrapped


def init_partial(func):
    def transform_constructor(self, *args, keep_columns=False, name=None, **kwargs):

        self.name = args[-1]
        self.keep_columns = args[-2]
        func(self, *args[:-2], **kwargs)

    return transform_constructor


def init_replace(self, keep_columns=False, name=None):
    self.keep_columns = keep_columns
    self.name = name


def pandas_wrapper(self, func, df, *args, **kwargs):
    """Wrapper function to replace public transformer functions.

    Selects columns from df and executes inner function only on columns.

    This expects that public functions within the sklearn transformer follow the sklearn
    standard. This includes the format func(X, y=None, *args, **kwargs) and either a
    return self or return X

    Adds ability of transformer to handle DataFrame input and output with persistent
    column names.

    Args:
        self: The sklearn transformer object
        func: The original public function to be wrapped
        df: Pandas dataframe as input

    Returns:
        Same as return type of func
    """

    stack = inspect.stack()
    caller = None
    try:
        caller = stack[1][0].f_locals["self"].__class__
        if caller.__name__ == type(self).__name__:
            return func(self, df, *args, **kwargs)
    except:
        pass

    df = check_df(df)

    init_cols = [str(col) for col in df]
    out = func(self, df, *args, **kwargs)

    # If output is numpy array (transform has occurred)
    if isinstance(out, np.ndarray):

        # Remove old columns if necessary
        if not self.keep_columns:
            df = df[[]]

        # Determine name of new columns
        if self.name:
            prefix = self.name
        else:
            prefix = type(self).__name__

        # Append new columns to data frame
        for i, col in enumerate(out.transpose().tolist()):
            kw = {"{}_{}_{}".format("_".join(init_cols),
                                    prefix, i): pd.Series(col, index=df.index)}
            df = df.assign(**kw)




        return df

    return out


class ParallelProcessor(FeatureUnion):
    """Class extending FeatureUnion to support parallel operation on dataframes.

    This class functions similarly to a FeatureUnion except it divides a given
    pandas dataframe according to the transformer definition in the constructure
    and runs the defined partial dataframes on the given transformer. It then
    concatenates the outputs together.

    Internally the ParallelProcessor uses MultiIndex-ing to indentify the column
    of origin for transformer operations that result in multiple columns.

    The outer index or 'origin' index represents the column used to create a
    calculated column or represents the leftmost column of a series of columns used
    to create a calculated
    column.

    By default the output contains both Index's to support pipeline usage and
    tracking for the Preprocessor. This can be suppressed.

    Attributes:
        collapse_index: Boolean defining whether multi-index should be flattened
        default_transformer_list: Transformer list shaped similar to FeatureUnion
        n_jobs: See base class
        transformer_weights: See base class
        transformer_list: List of transformer objects in form
            [(name, [cols], TransformerObject), ...]


    """

    def __init__(
        self, transformer_list, n_jobs=1, transformer_weights=None, collapse_index=False
    ):
        """Initializes ParallelProcessor class.

        Also recursively sets names of internal transformers and pipelines to the
        names given to them by the transformer_list definition.

        This allows the name of a transformer to be accessed internally by the object
        itself without referencing the parent ParallelProcessor.

        """

        self.collapse_index = collapse_index
        self.default_transformer_list = None

        for i, item in enumerate(transformer_list):
            self._set_names(item)

        super(ParallelProcessor, self).__init__(
            transformer_list, n_jobs, transformer_weights
        )

    def get_params(self, deep=True):
        """See base class."""

        self.default_transformer_list = [(a, c) for a, b, c in self.transformer_list]
        return self._get_params("default_transformer_list", deep=deep)

    def set_params(self, **kwargs):
        """See base class."""

        self.default_transformer_list = [(a, c) for a, b, c in self.transformer_list]
        return self._set_params("default_transformer_list", **kwargs)

    def _set_names(self, item):
        if hasattr(item[-1], "name"):
            item[-1].name = item[0]
        if hasattr(item[-1], "steps"):
            for step in item[-1].steps:
                self._set_names(step)
        if hasattr(item[-1], "transformer_list"):
            for trans in item[-1].transformer_list:
                self._set_names(trans)

    def _update_transformer_list(self, transformers):
        transformers = iter(transformers)
        self.transformer_list[:] = [
            (name, cols, None if old is None else next(transformers))
            for name, cols, old in self.transformer_list
        ]

    def _validate_transformers(self):
        names, cols, transformers = zip(*self.transformer_list)

        # validate names
        self._validate_names(names)

        # validate estimators
        for t in transformers:
            if t is None:
                continue
            if not (hasattr(t, "fit") or hasattr(t, "fit_transform")) or not hasattr(
                t, "transform"
            ):
                raise TypeError(
                    "All estimators should implement fit and "
                    "transform. '%s' (type %s) doesn't" % (t, type(t))
                )

    def _iter(self):
        get_weight = (self.transformer_weights or {}).get

        return (
            (name, cols, trans, get_weight(name))
            for name, cols, trans in self.transformer_list
            if trans is not None
        )

    def _get_other_cols(self, X):

        full = set(list(X))
        partial = set(
            list(
                _slice_cols(
                    X,
                    [c for _, cols, _, _ in self._iter() for c in cols],
                    drop_level=False,
                )
            )
        )

        return list(full - partial)

    def fit(self, X, y=None):
        """See base class."""
        self.transformer_list = list(self.transformer_list)
        self._validate_transformers()

        transformers = Parallel(n_jobs=self.n_jobs)(
            delayed(_fit_one_transformer)(trans, _slice_cols(X, cols), y)
            for name, cols, trans, weight in self._iter()
        )

        self._update_transformer_list(transformers)

        return self

    def transform(self, X):
        """See base class."""
        Xs = Parallel(n_jobs=self.n_jobs)(
            delayed(_pandas_transform_one)(trans, weight, _slice_cols(X, cols), cols)
            for name, cols, trans, weight in self._iter()
        )

        Xo = X[self._get_other_cols(X)]
        if len(list(Xo)) > 0:
            if type(list(Xo)[0]) != tuple:
                Xo.columns = [list(Xo), list(Xo)]

            Xs += (Xo,)

        if not Xs:
            # All transformers are None
            return X[[]]
        else:
            Xs = pd.concat(Xs, axis=1)

        if self.collapse_index:
            Xs.columns = Xs.columns.droplevel()
        return Xs

    def fit_transform(self, X, y=None, **fit_params):
        """See base class."""
        self._validate_transformers()

        result = Parallel(n_jobs=self.n_jobs)(
            delayed(_pandas_fit_transform_one)(
                trans, weight, _slice_cols(X, cols), y, cols, **fit_params
            )
            for name, cols, trans, weight in self._iter()
        )

        if not result:
            # All transformers are None
            return X[[]]

        Xs, transformers = zip(*result)
        self._update_transformer_list(transformers)

        Xo = X[self._get_other_cols(X)]

        if len(list(Xo)) > 0:
            if type(list(Xo)[0]) != tuple:
                Xo.columns = [list(Xo), list(Xo)]

            Xs += (Xo,)
        Xs = pd.concat(Xs, axis=1)

        if self.collapse_index:
            Xs.columns = Xs.columns.droplevel()
        return Xs


class SmartTransformer(BaseEstimator, TransformerMixin):
    """Abstract class following sklearn transformer standard.

    This class contains the logic necessary to determine a single transformer or
    pipeline object that should act in its place.

    Once in a pipeline this class can be continuously re-fit in order to adapt to
    different data sets.

    Contains a function _get_tranformer that must be ooverriddenby an implementing
    class that returns an sklearn transformer object to be used.

    Used and implements itself identically to a transformer.

    Attributes:
        override: An sklearn transformer that can be optionally provided to override
            internal logic.

    """

    def __init__(self, override=None, name=None, keep_columns=False, **kwargs):
        """Initializes SmartTransformer Object"""
        self.kwargs = kwargs
        self.name = name
        self.keep_columns = keep_columns
        self.override = override
        self.transformer = None

    def get_params(self, deep=True):
        return {
            "override": self.override,
            "name": self.name,
            "keep_columns": self.keep_columns,
            **(
                self.transformer.get_params(deep=True)
                if self.transformer is not None
                else {}
            ),
        }

    def set_params(self, **params):
        self.name = params.pop("name", self.name)
        self.keep_columns = params.pop("keep_columns", self.keep_columns)

        self.override = params.pop("override", self.override)
        if self.override:
            ovr = globals()[self.override]
            self.transformer = ovr(**self.kwargs)

        if self.transformer is not None:
            self.transformer.set_params(**params)

    def _get_transformer(self, X, y=None, **fit_params):
        raise NotImplementedError(
            "WrappedTransformer _get_transformer was not implimented."
        )

    def _verify_transformer(self, X, y=None, refit=False, **fit_params):

        if refit:
            self.transformer = None

        if self.transformer is not None:
            return

        if self.override is not None:
            ovr = globals()[self.override]
            self.transformer = ovr(**self.kwargs)
        else:
            self.transformer = self._get_transformer(X, y, **fit_params)

        if not self.transformer:
            raise AttributeError(
                "Invalid WrappedTransformer. Get transformer returns invalid object"
            )

        tf = getattr(self.transformer, "transform", None)
        fittf = getattr(self.transformer, "fit_transform", None)
        fit = getattr(self.transformer, "fit", None)

        nm = hasattr(self.transformer, "name")
        keep = hasattr(self.transformer, "keep_columns")

        pipe = hasattr(self.transformer, "steps")
        parallel = hasattr(self.transformer, "transformer_list")

<<<<<<< HEAD
=======
        # print(tf, fittf, fit, nm, keep, pipe, parallel)

>>>>>>> c40e90a1
        if not (
            callable(tf)
            and callable(fittf)
            and callable(fit)
            and (nm and keep)
            or pipe
            or parallel
        ):
            raise AttributeError(
                "Invalid WrappedTransformer. Get transformer returns invalid object"
            )

        self.transformer.name = self.name
        self.transformer.keep_columns = self.keep_columns

    def transform(self, X, **kwargs):
        """See base class."""
        X = check_df(X)
        self._verify_transformer(X, **kwargs)
        return self.transformer.transform(X, **kwargs)

    def fit(self, X, y=None, **kwargs):
        """See base class."""
        X = check_df(X)
        y = check_df(y) if y is not None else y
        self._verify_transformer(X, y, refit=True)
        return self.transformer.fit(X, y, **kwargs)


def _slice_cols(X, cols, drop_level=True):
    """Searches for columns in dataframe using multi-index. """
    origin = list(X)
    if len(origin) == 0:
        return X
    if len(cols) == 0:
        return X.drop(list(X), axis=1)
    if type(origin[0]) == tuple:
        origin, new = list(zip(*origin))
    else:
        return X[cols]

    def get(c, level):
        ret = X.xs(c, axis=1, level=level, drop_level=False)
        if drop_level:
            ret.columns = ret.columns.droplevel()
        return ret

    df = pd.concat(
        [
            get(c.replace("$", ""), "new") if c[0] == "$" else get(c, "origin")
            for c in cols
            if c in origin or c.replace("$", "") in new
        ],
        axis=1,
    )

    return df


def _pandas_transform_one(transformer, weight, X, cols):
    """Transforms dataframe using sklearn transformer then adds multi-index"""
    colname = sorted(cols)[0]
    res = _transform_one(transformer, weight, X)
    res.columns = [[colname] * len(list(res)), list(res)]
    res.columns = res.columns.rename(["origin", "new"])
    return res


def _pandas_fit_transform_one(transformer, weight, X, y, cols, **fit_params):
    """Fits pandas dataframe, executes transformation, then adds multi-index. """
    colname = sorted(cols)[0]
    res, t = _fit_transform_one(transformer, weight, X, y, **fit_params)
    res.columns = [[colname] * len(list(res)), list(res)]
    res.columns = res.columns.rename(["origin", "new"])
    return res, t


print("Loading transformers....")
n = _get_modules()
print("Loaded {} transformer plugins".format(n))<|MERGE_RESOLUTION|>--- conflicted
+++ resolved
@@ -514,11 +514,6 @@
         pipe = hasattr(self.transformer, "steps")
         parallel = hasattr(self.transformer, "transformer_list")
 
-<<<<<<< HEAD
-=======
-        # print(tf, fittf, fit, nm, keep, pipe, parallel)
-
->>>>>>> c40e90a1
         if not (
             callable(tf)
             and callable(fittf)
