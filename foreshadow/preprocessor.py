--- conflicted
+++ resolved
@@ -537,14 +537,8 @@
         except KeyError:
             raise KeyError(
                 "Malformed transformer {} correct syntax is"
-<<<<<<< HEAD
                 '["transformer": cls, "name": name, "pipeline": '
                 "{{**params}}]".format(trans)
-=======
-                '["transformer": cls, "name": name, "parameters": {{**params}}]'.format(
-                    trans
-                )
->>>>>>> 6a5aa870
             )
 
         try:
