--- conflicted
+++ resolved
@@ -26,13 +26,10 @@
         """Load concrete fancy imputer based on string representation.
 
         Auto import and initialize fancyimpute class defined by method.
-<<<<<<< HEAD
-=======
 
         Raises:
             ValueError: If method is invalid
 
->>>>>>> 55ccdbdf
         """
         try:
             module = __import__("fancyimpute", [self.method], 1)
@@ -42,10 +39,7 @@
                 "Invalid method. Possible values are BiScaler, KNN, "
                 "NuclearNormMinimization and SoftImpute"
             )
-<<<<<<< HEAD
-=======
 
->>>>>>> 55ccdbdf
         self.imputer = self.cls(**self.impute_kwargs)
 
     def get_params(self, deep=True):
