"""
AutoEstimator and its selection
"""

import warnings

import numpy as np
from sklearn.base import BaseEstimator

from foreshadow.estimators.config import get_tpot_config
from foreshadow.utils import check_df, check_module_installed


class AutoEstimator(BaseEstimator):
    """An automatic machine learning solution wrapper selects the appropriate
    solution for a given problem.

    By default each automatic machine learning solution runs for 1 minute but
    that can be changed  through passed kwargs. Autosklearn is not required for
    this to work but if installed it can be used alongside TPOT.

    Args:
        problem_type (str): The problem type, 'regression' or 'classification'
        auto (str): The automatic estimator, 'tpot' or 'autosklearn'
        include_preprocessors (bool): Whether include preprocessors in automl
            pipelines
        estimator_kwargs (dict): A dictionary of args to pass to the specified
            auto estimator (both problem_type and auto must be specified)
    """

    def __init__(
        self,
        problem_type=None,
        auto=None,
        include_preprocessors=False,
        estimator_kwargs=None,
    ):
        self.problem_type = problem_type
        self.auto = auto
        self.include_preprocessors = include_preprocessors
        self.estimator_kwargs = estimator_kwargs
        self.estimator_class = None
        self.estimator = None

    @property
    def problem_type(self):
        """Type of machine learning problem. Either 'regression' or
        'classification'
        """
        return self._problem_type

    @problem_type.setter
    def problem_type(self, pt):
        pt_options = ["classification", "regression"]
        if pt is not None and pt not in pt_options:
            raise ValueError("problem type must be in {}".format(pt_options))
        self._problem_type = pt

    @property
    def auto(self):
        """Type of automl package. Either 'tpot' or 'autosklearn'"""
        return self._auto

    @auto.setter
    def auto(self, ae):
        ae_options = ["tpot", "autosklearn"]
        if ae is not None and ae not in ae_options:
            raise ValueError("auto must be in {}".format(ae_options))
        self._auto = ae

    @property
    def estimator_kwargs(self):
        """Dictionary of kwargs to pass to automl package"""
        return self._estimator_kwargs

    @estimator_kwargs.setter
    def estimator_kwargs(self, ek):
        if ek is not None and ek is not {}:
            if not isinstance(ek, dict) or not all(
                isinstance(k, str) for k in ek.keys()
            ):
                raise ValueError(
                    "estimator_kwargs must be a valid kwarg dictionary"
                )

            self._estimator_kwargs = ek
        else:
            self._estimator_kwargs = {}

    def _get_optimal_estimator_class(self):
        """Picks the optimal estimator class and defaults to a working
        estimator if autosklearn is not installed
        """
        auto_ = self._pick_estimator() if self.auto is None else self.auto

        estimator_choices = {
            "autosklearn": {
                "classification": "AutoSklearnClassifier",
                "regression": "AutoSklearnRegressor",
            },
            "tpot": {
                "classification": "TPOTClassifier",
                "regression": "TPOTRegressor",
            },
        }

        if not check_module_installed(auto_):
            selected_auto = "tpot"
            warnings.warn(
                "{} is not available, defaulting to {}".format(
                    auto_, selected_auto
                )
            )
            self.auto = selected_auto
        else:
            self.auto = auto_

        if self.auto == "autosklearn":
            import autosklearn.classification
            import autosklearn.regression

            class_ = estimator_choices[self.auto][self.problem_type]
            if class_ == "AutoSklearnClassifier":
                return getattr(autosklearn.classification, class_)
            else:
                return getattr(autosklearn.regression, class_)
        else:
            import tpot

            return getattr(
                tpot, estimator_choices[self.auto][self.problem_type]
            )

<<<<<<< HEAD
=======
    def _determine_problem_type(self, y):
        """Simple heuristic to determine problem type"""
        return (
            "classification"
            if np.unique(y.values.ravel()).size == 2
            else "regression"
        )

>>>>>>> 0abb2bc8
    def _pick_estimator(self):
        """Pick auto estimator based on benchmarked results"""
        return "tpot" if self.problem_type == "regression" else "autosklearn"

    def _pre_configure_estimator_kwargs(self):
        """Configure auto estimators to perform similarly (time scale) and
        remove preprocessors if necessary
        """
        if self.auto == "tpot" and "config_dict" not in self.estimator_kwargs:
            self.estimator_kwargs["config_dict"] = get_tpot_config(
                self.problem_type, self.include_preprocessors
            )
            if "max_time_mins" not in self.estimator_kwargs:
                self.estimator_kwargs["max_time_mins"] = 1
        elif (
            self.auto == "autosklearn"
            and not any(
                k in self.estimator_kwargs
                for k in ["include_preprocessors", "exclude_preprocessors"]
            )
            and not self.include_preprocessors
        ):
            self.estimator_kwargs["include_preprocessors"] = "no_preprocessing"

        if (
            self.auto == "autosklearn"
            and "time_left_for_this_task" not in self.estimator_kwargs
        ):
            self.estimator_kwargs["time_left_for_this_task"] = 60

        return self.estimator_kwargs

    def _setup_estimator(self, y):
        """Construct and return the auto estimator instance"""
        self.problem_type = (
            determine_problem_type(y)
            if self.problem_type is None
            else self.problem_type
        )
        self.estimator_class = (
            self._get_optimal_estimator_class()
        )  # update estimator class in case of autodetect
        self._pre_configure_estimator_kwargs()  # validate estimator kwargs
        return self.estimator_class(**self.estimator_kwargs)

    def fit(self, X, y):
        """Fits the AutoEstimator instance using a selected automatic machine
        learning estimator

        Args:
            data_df (pandas.DataFrame or numpy.ndarray or list): The input
                feature(s)
            y_df (pandas.DataFrame or numpy.ndarray or list): The response
                feature(s)

        Returns:
            The selected estimator
        """
        X = check_df(X)
        y = check_df(y)
        self.estimator = self._setup_estimator(y)
        self.estimator.fit(X, y)

        return self.estimator

    def predict(self, X):
        """Uses the trained estimator to predict the response for an input
        dataset

        Args:
            data_df (pandas.DataFrame or numpy.ndarray or list): The input
                feature(s)

        Returns:
            pandas.DataFrame: The response feature(s)
        """
        X = check_df(X)
        return self.estimator.predict(X)

    def predict_proba(self, X):  # pragma: no cover
        """Uses the trained estimator to predict the probabilities of responses
        for an input dataset

        Args:
            data_df (pandas.DataFrame or numpy.ndarray or list): The input
                feature(s)

        Returns:
            pandas.DataFrame: The probability associated with each response
                feature
        """
        X = check_df(X)
        return self.estimator.predict_proba(X)

    def score(self, X, y, sample_weight=None):
        """Uses the trained estimator to compute the evaluation score defined
        by the estimator

        Note: sample weights are not supported

        Args:
            X (pandas.DataFrame or numpy.ndarray or list): The input feature(s)
            y (pandas.DataFrame or numpy.ndarray or list): The response
                feature(s)

        Returns:
            float: A computed prediction fitness score
        """
        X = check_df(X)
        y = check_df(y)
        return self.estimator.score(X, y)


def determine_problem_type(y):
    """Simple heuristic to determine problem type"""
    return "classification" if np.unique(y.values.ravel()).size == 2 else "regression"<|MERGE_RESOLUTION|>--- conflicted
+++ resolved
@@ -131,17 +131,6 @@
                 tpot, estimator_choices[self.auto][self.problem_type]
             )
 
-<<<<<<< HEAD
-=======
-    def _determine_problem_type(self, y):
-        """Simple heuristic to determine problem type"""
-        return (
-            "classification"
-            if np.unique(y.values.ravel()).size == 2
-            else "regression"
-        )
-
->>>>>>> 0abb2bc8
     def _pick_estimator(self):
         """Pick auto estimator based on benchmarked results"""
         return "tpot" if self.problem_type == "regression" else "autosklearn"
@@ -257,4 +246,8 @@
 
 def determine_problem_type(y):
     """Simple heuristic to determine problem type"""
-    return "classification" if np.unique(y.values.ravel()).size == 2 else "regression"+    return (
+        "classification"
+        if np.unique(y.values.ravel()).size == 2
+        else "regression"
+    )