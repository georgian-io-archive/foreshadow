"""AutoEstimator."""

import warnings

import numpy as np
from sklearn.base import BaseEstimator

from foreshadow.estimators.config import get_tpot_config
from foreshadow.utils import check_df, check_module_installed


class AutoEstimator(BaseEstimator):
    """A wrapped estimator that selects the solution for a given problem.

    By default each automatic machine learning solution runs for 1 minute but
    that can be changed through passed kwargs. Autosklearn is not required for
    this to work but if installed it can be used alongside TPOT.

    Args:
        problem_type (str): The problem type, 'regression' or 'classification'
        auto (str): The automatic estimator, 'tpot' or 'autosklearn'
        include_preprocessors (bool): Whether include preprocessors in AutoML
            pipelines
        estimator_kwargs (dict): A dictionary of args to pass to the specified
            auto estimator (both problem_type and auto must be specified)

    """

    def __init__(
        self,
        problem_type=None,
        auto=None,
        include_preprocessors=False,
        estimator_kwargs=None,
    ):
        self.problem_type = problem_type
        self.auto = auto
        self.include_preprocessors = include_preprocessors
        self.estimator_kwargs = estimator_kwargs
        self.estimator_class = None
        self.estimator = None

    @property
    def problem_type(self):
        """Type of machine learning problem.

        Either `regression` or `classification`.

        Returns:
            self._problem_type

        """
        return self._problem_type

    @problem_type.setter
    def problem_type(self, pt):
        """Set the problem type.

        Args:
            pt: problem type

        Raises:
            ValueError: pt not valid problem type

        """
        pt_options = ["classification", "regression"]
        if pt is not None and pt not in pt_options:
            raise ValueError("problem type must be in {}".format(pt_options))
        self._problem_type = pt

    @property
    def auto(self):
        """Type of automl package.

        Either `tpot` or `autosklearn`.

        Returns:
            self._auto, the type of automl package

        """
        return self._auto

    @auto.setter
    def auto(self, ae):
        """Set type of automl package.

        Args:
            ae: automl packaage

        Raises:
            ValueError: ae not a valid ae

        """
        ae_options = ["tpot", "autosklearn"]
        if ae is not None and ae not in ae_options:
            raise ValueError("auto must be in {}".format(ae_options))
        self._auto = ae

    @property
    def estimator_kwargs(self):
        """Get dictionary of kwargs to pass to AutoML package.

        Returns:
            estimator kwargs

        """
        return self._estimator_kwargs

    @estimator_kwargs.setter
    def estimator_kwargs(self, ek):
        """Set estimator kwargs.

        Args:
            ek: kwargs

        Raises:
            ValueError: ek not a valid kwargs dict.

        """
        if ek is not None and ek is not {}:
            if not isinstance(ek, dict) or not all(
                isinstance(k, str) for k in ek.keys()
            ):
                raise ValueError(
                    "estimator_kwargs must be a valid kwarg dictionary"
                )

            self._estimator_kwargs = ek
        else:
            self._estimator_kwargs = {}

    def _get_optimal_estimator_class(self):
        """Pick the optimal estimator class.

        Defaults to a working estimator if autosklearn is not installed.

        Returns:
            optimal estimator class.

        """
        auto_ = self._pick_estimator() if self.auto is None else self.auto

        estimator_choices = {
            "autosklearn": {
                "classification": "AutoSklearnClassifier",
                "regression": "AutoSklearnRegressor",
            },
            "tpot": {
                "classification": "TPOTClassifier",
                "regression": "TPOTRegressor",
            },
        }

        if not check_module_installed(auto_):
            selected_auto = "tpot"
            warnings.warn(
                "{} is not available, defaulting to {}".format(
                    auto_, selected_auto
                )
            )
            self.auto = selected_auto
        else:
            self.auto = auto_

        if self.auto == "autosklearn":
            import autosklearn.classification
            import autosklearn.regression

            class_ = estimator_choices[self.auto][self.problem_type]
            if class_ == "AutoSklearnClassifier":
                return getattr(autosklearn.classification, class_)
            else:
                return getattr(autosklearn.regression, class_)
        else:
            import tpot

            return getattr(
                tpot, estimator_choices[self.auto][self.problem_type]
            )

<<<<<<< HEAD
=======
    def _determine_problem_type(self, y):
        """Determine problem type using simple heuristic.

        Args:
            y: input labels

        Returns:
            problem type inferred from y.

        """
        return (
            "classification"
            if np.unique(y.values.ravel()).size == 2
            else "regression"
        )

>>>>>>> c2f1079e
    def _pick_estimator(self):
        """Pick auto estimator based on benchmarked results.

        Returns:
            estimator

        """
        return "tpot" if self.problem_type == "regression" else "autosklearn"

    def _pre_configure_estimator_kwargs(self):
        """Configure auto estimators to perform similarly (time scale).

        Also remove preprocessors if necessary.

        Returns:
            estimator kwargs

        """
        if self.auto == "tpot" and "config_dict" not in self.estimator_kwargs:
            self.estimator_kwargs["config_dict"] = get_tpot_config(
                self.problem_type, self.include_preprocessors
            )
            if "max_time_mins" not in self.estimator_kwargs:
                self.estimator_kwargs["max_time_mins"] = 5
            if "verbosity" not in self.estimator_kwargs:
                self.estimator_kwargs["verbosity"] = 3
        elif (
            self.auto == "autosklearn"
            and not any(
                k in self.estimator_kwargs
                for k in ["include_preprocessors", "exclude_preprocessors"]
            )
            and not self.include_preprocessors
        ):
            self.estimator_kwargs["include_preprocessors"] = [
                "no_preprocessing"
            ]

        if (
            self.auto == "autosklearn"
            and "time_left_for_this_task" not in self.estimator_kwargs
        ):
            self.estimator_kwargs["time_left_for_this_task"] = 360

        return self.estimator_kwargs

    def _setup_estimator(self, y):
        """Construct and return the auto estimator instance.

        Args:
            y: input labels

        Returns:
            autoestimator instance

        """
        self.problem_type = (
            determine_problem_type(y)
            if self.problem_type is None
            else self.problem_type
        )
        self.estimator_class = (
            self._get_optimal_estimator_class()
        )  # update estimator class in case of autodetect
        self._pre_configure_estimator_kwargs()  # validate estimator kwargs
        return self.estimator_class(**self.estimator_kwargs)

    def fit(self, X, y):
        """Fit the AutoEstimator instance.

        Uses the selected AutoML estimator.

        Args:
            X (pandas.DataFrame or numpy.ndarray or list): The input
                feature(s)
            y (pandas.DataFrame or numpy.ndarray or list): The response
                feature(s)

        Returns:
            The selected estimator

        """
        X = check_df(X)
        y = check_df(y)
        self.estimator = self._setup_estimator(y)
        self.estimator.fit(X, y)

        return self.estimator

    def predict(self, X):
        """Use the trained estimator to predict the response.

        Args:
            X (pandas.DataFrame or numpy.ndarray or list): The input
                feature(s)

        Returns:
            pandas.DataFrame: The response feature(s)

        """
        X = check_df(X)
        return self.estimator.predict(X)

    def predict_proba(self, X):  # pragma: no cover
        """Use the trained estimator to predict the responses probabilities.

        Args:
            X (pandas.DataFrame or numpy.ndarray or list): The input
                feature(s)

        Returns:
            pandas.DataFrame: The probability associated with each response \
                feature

        """
        X = check_df(X)
        return self.estimator.predict_proba(X)

    def score(self, X, y, sample_weight=None):
        """Use the trained estimator to compute the evaluation score.

        Note: sample weights are not supported

        Args:
            X (pandas.DataFrame or numpy.ndarray or list): The input feature(s)
            y (pandas.DataFrame or numpy.ndarray or list): The response
                feature(s)
            sample_weight: sample weighting. Not implemented.

        Returns:
            float: A computed prediction fitness score

        """
        X = check_df(X)
        y = check_df(y)
        return self.estimator.score(X, y)


def determine_problem_type(y):
    """Determine modeling problem type."""
    return (
        "classification"
        if np.unique(y.values.ravel()).size == 2
        else "regression"
    )<|MERGE_RESOLUTION|>--- conflicted
+++ resolved
@@ -178,25 +178,6 @@
                 tpot, estimator_choices[self.auto][self.problem_type]
             )
 
-<<<<<<< HEAD
-=======
-    def _determine_problem_type(self, y):
-        """Determine problem type using simple heuristic.
-
-        Args:
-            y: input labels
-
-        Returns:
-            problem type inferred from y.
-
-        """
-        return (
-            "classification"
-            if np.unique(y.values.ravel()).size == 2
-            else "regression"
-        )
-
->>>>>>> c2f1079e
     def _pick_estimator(self):
         """Pick auto estimator based on benchmarked results.
 
@@ -336,7 +317,15 @@
 
 
 def determine_problem_type(y):
-    """Determine modeling problem type."""
+    """Determine modeling problem type.
+
+    Args:
+        y: input labels
+
+    Returns:
+        problem type inferred from y.
+
+    """
     return (
         "classification"
         if np.unique(y.values.ravel()).size == 2
