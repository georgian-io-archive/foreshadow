--- conflicted
+++ resolved
@@ -122,21 +122,6 @@
         """Pick auto estimator based on benchmarked results"""
         return "tpot" if self.problem_type == "regression" else "autosklearn"
 
-<<<<<<< HEAD
-    def _validate_estimator_kwargs(self, auto_params):
-        """Confirm that parameters passed in dictionary arguments belong to the
-        selected auto estimator class
-        """
-        keys = auto_params.keys()
-        argspec = inspect.getargspec(self.estimator_class)
-        invalid_kwargs = [k for k in keys if k not in argspec.args]
-        if len(invalid_kwargs) != 0:
-            raise ValueError(
-                "The following invalid kwargs were passed in: {}".format(invalid_kwargs)
-            )
-
-=======
->>>>>>> 19c355a6
     def _pre_configure_estimator_kwargs(self):
         """Configure auto estimators to perform similarly (time scale) and remove 
         preprocessors if necessary
