--- conflicted
+++ resolved
@@ -412,10 +412,6 @@
     smart.fit([1, 2, 3])
     before = smart.__dict__
     params = smart.get_params()
-<<<<<<< HEAD
-    print(params)
-=======
->>>>>>> 5690275d
     smart = smart_child().set_params(**params)
 
     assert smart.__dict__ == before
