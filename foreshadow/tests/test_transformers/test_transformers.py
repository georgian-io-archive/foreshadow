import pytest


def test_transformer_wrapper_init():
    from foreshadow.transformers.externals import StandardScaler

    scaler = StandardScaler(name="test-scaler", keep_columns=True)

    assert scaler.name == "test-scaler"
    assert scaler.keep_columns is True


def test_transformer_wrapper_no_init():
    from sklearn.base import BaseEstimator, TransformerMixin
    from foreshadow.transformers.transformers import wrap_transformer

    class NewTransformer(BaseEstimator, TransformerMixin):
        pass

    trans = wrap_transformer(NewTransformer)
    _ = trans()

    assert hasattr(trans.__init__, "__defaults__")


def test_transformer_wrapper_function():
    import os

    import numpy as np
    import pandas as pd
    from sklearn.preprocessing import StandardScaler as StandardScaler
    from foreshadow.transformers.externals import (
        StandardScaler as CustomScaler,
    )

    boston_path = os.path.join(
        os.path.dirname(__file__), "..", "test_data", "boston_housing.csv"
    )

    df = pd.read_csv(boston_path)

    custom = CustomScaler()
    sklearn = StandardScaler()

    custom.fit(df[["crim"]])
    sklearn.fit(df[["crim"]])

    custom_tf = custom.transform(df[["crim"]])
    sklearn_tf = sklearn.transform(df[["crim"]])

    assert np.array_equal(custom_tf.values, sklearn_tf)

    custom_tf = custom.fit_transform(df[["crim"]])
    sklearn_tf = sklearn.fit_transform(df[["crim"]])

    assert np.array_equal(custom_tf.values, sklearn_tf)


def test_transformer_wrapper_empty_input():
    import numpy as np
    import pandas as pd

    from sklearn.preprocessing import StandardScaler as StandardScaler
    from foreshadow.transformers.externals import (
        StandardScaler as CustomScaler,
    )

    df = pd.DataFrame({"A": np.array([])})

    with pytest.raises(ValueError) as e:
        StandardScaler().fit(df)
    cs = CustomScaler().fit(df)
    out = cs.transform(df)

    assert "Found array with" in str(e)
    assert out.values.size == 0

    # If for some weird reason transform is called before fit
    assert CustomScaler().transform(df).values.size == 0


def test_transformer_keep_cols():
    import os

    import pandas as pd
    from foreshadow.transformers.externals import (
        StandardScaler as CustomScaler,
    )

    boston_path = os.path.join(
        os.path.dirname(__file__), "..", "test_data", "boston_housing.csv"
    )

    df = pd.read_csv(boston_path)

    custom = CustomScaler(keep_columns=True)
    custom_tf = custom.fit_transform(df[["crim"]])

    assert len(list(custom_tf)) == 2


def test_transformer_naming_override():
    import os

    from foreshadow.transformers.externals import StandardScaler
    import pandas as pd

    boston_path = os.path.join(
        os.path.dirname(__file__), "..", "test_data", "boston_housing.csv"
    )

    df = pd.read_csv(boston_path)

    scaler = StandardScaler(name="test", keep_columns=False)
    out = scaler.fit_transform(df[["crim"]])

    assert out.iloc[:, 0].name == "crim_test_0"


def test_transformer_naming_default():
    import os

    from foreshadow.transformers.externals import StandardScaler
    import pandas as pd

    boston_path = os.path.join(
        os.path.dirname(__file__), "..", "test_data", "boston_housing.csv"
    )

    df = pd.read_csv(boston_path)

    scaler = StandardScaler(keep_columns=False)
    out = scaler.fit_transform(df[["crim"]])

    assert out.iloc[:, 0].name == "crim_StandardScaler_0"


def test_transformer_parallel_invalid():
    from foreshadow.transformers.base import ParallelProcessor

    class InvalidTransformer:
        pass

    t = InvalidTransformer()

    with pytest.raises(TypeError) as e:
        ParallelProcessor([("scaled", t, ["crim", "zn", "indus"])])

    assert str(e.value) == (
        "All estimators should implement fit and "
        "transform. '{}'"
        " (type {}) doesn't".format(t, type(t))
    )


def test_transformer_parallel_empty():
    import os

    import pandas as pd
    from foreshadow.transformers.base import ParallelProcessor

    boston_path = os.path.join(
        os.path.dirname(__file__), "..", "test_data", "boston_housing.csv"
    )

    df = pd.read_csv(boston_path)

    proc = ParallelProcessor(
        [
            (
                "scaled",
                ParallelProcessor([("cscale", None, ["crim"])]),
                ["crim", "zn", "indus"],
            )
        ]
    )

    proc.fit(df[[]])
    tf = proc.transform(df[[]])

    assert tf.equals(df[[]])

    tf = proc.fit_transform(df[[]])

    assert tf.equals(df[[]])


def test_transformer_parallel():
    import os

    import pandas as pd

    from foreshadow.transformers.base import ParallelProcessor
    from foreshadow.transformers.externals import StandardScaler

    boston_path = os.path.join(
        os.path.dirname(__file__), "..", "test_data", "boston_housing.csv"
    )

    df = pd.read_csv(boston_path)

    ss = StandardScaler(name="scaled")

    proc = ParallelProcessor(
        [
            (
                "scaled",
                StandardScaler(keep_columns=False),
                ["crim", "zn", "indus"],
            )
        ],
        collapse_index=True,
    )

    ss.fit(df[["crim", "zn", "indus"]])
    proc.fit(df)

    tf = proc.transform(df)
    tf_2 = proc.fit_transform(df)

    assert tf.equals(tf_2)

    tf_norm = ss.transform(df[["crim", "zn", "indus"]])
    tf_others = df.drop(["crim", "zn", "indus"], axis=1)
    tf_test = pd.concat([tf_norm, tf_others], axis=1)
    tf_test.columns = tf_test.columns.rename("new")

    tf.sort_values("new", axis=1, inplace=True)
    tf_test.sort_values("new", axis=1, inplace=True)

    assert tf.equals(tf_test)


def test_transformer_pipeline():
    import os

    import pandas as pd
    import numpy as np

    np.random.seed(1337)

    from foreshadow.transformers.externals import (
        StandardScaler as CustomScaler,
    )
    from foreshadow.transformers.base import ParallelProcessor

    from sklearn.preprocessing import StandardScaler
    from sklearn.pipeline import FeatureUnion

    from sklearn.pipeline import Pipeline
    from sklearn.linear_model import LinearRegression

    boston_path = os.path.join(
        os.path.dirname(__file__), "..", "test_data", "boston_housing.csv"
    )

    df = pd.read_csv(boston_path)

    target = df["medv"]
    df = df[["crim", "zn", "indus"]]
    test = df.copy(deep=True)

    custom = Pipeline(
        [
            (
                "Step1",
                ParallelProcessor(
                    [
                        (
                            "scaled",
                            CustomScaler(keep_columns=False),
                            ["crim", "zn", "indus"],
                        )
                    ]
                ),
            ),
            ("estimator", LinearRegression()),
        ]
    )

    sklearn = Pipeline(
        [
            ("Step1", FeatureUnion([("scaled", StandardScaler())])),
            ("estimator", LinearRegression()),
        ]
    )

    sklearn.fit(df, target)
    custom.fit(df, target)

    assert np.array_equal(custom.predict(test), sklearn.predict(test))


def test_smarttransformer_notimplemented():
    import os

    import pandas as pd

    from foreshadow.transformers.base import SmartTransformer

    boston_path = os.path.join(
        os.path.dirname(__file__), "..", "test_data", "boston_housing.csv"
    )

    df = pd.read_csv(boston_path)

    class TestSmartTransformer(SmartTransformer):
        pass

    transformer = TestSmartTransformer()

    with pytest.raises(NotImplementedError) as e:
        transformer.fit(df[["crim"]])

    assert (
        str(e.value)
        == "WrappedTransformer _get_transformer was not implimented."
    )


def test_smarttransformer_attributeerror():
    import os

    import pandas as pd

    from foreshadow.transformers.base import SmartTransformer

    boston_path = os.path.join(
        os.path.dirname(__file__), "..", "test_data", "boston_housing.csv"
    )

    df = pd.read_csv(boston_path)

    class TestSmartTransformer(SmartTransformer):
        def _get_transformer(self, X, y=None, **fit_params):
            return "INVALID"

    transformer = TestSmartTransformer()

    with pytest.raises(AttributeError) as e:
        transformer.fit(df[["crim"]])

    assert (
        str(e.value)
        == "Invalid WrappedTransformer. Get transformer returns invalid object"
    )


def test_smarttransformer_invalidtransformer():
    import os

    import pandas as pd

    from foreshadow.transformers.base import SmartTransformer

    boston_path = os.path.join(
        os.path.dirname(__file__), "..", "test_data", "boston_housing.csv"
    )

    df = pd.read_csv(boston_path)

    class InvalidClass:
        pass

    class TestSmartTransformer(SmartTransformer):
        def _get_transformer(self, X, y=None, **fit_params):
            return InvalidClass()

    transformer = TestSmartTransformer()

    with pytest.raises(AttributeError) as e:
        transformer.fit(df[["crim"]])

    assert (
        str(e.value)
        == "Invalid WrappedTransformer. Get transformer returns invalid object"
    )


def test_smarttransformer_function():
    import os

    import pandas as pd

    from foreshadow.transformers.base import SmartTransformer
    from foreshadow.transformers.externals import StandardScaler

    boston_path = os.path.join(
        os.path.dirname(__file__), "..", "test_data", "boston_housing.csv"
    )

    df = pd.read_csv(boston_path)

    class TestSmartTransformer(SmartTransformer):
        def _get_transformer(self, X, y=None, **fit_params):
            return StandardScaler()

    smart = TestSmartTransformer()
    smart_data = smart.fit_transform(df[["crim"]])

    std = StandardScaler()
    std_data = std.fit_transform(df[["crim"]])

    assert smart_data.equals(std_data)

    smart.fit(df[["crim"]])
    smart_data = smart.transform(df[["crim"]])

    std.fit(df[["crim"]])
    std_data = std.transform(df[["crim"]])

    assert smart_data.equals(std_data)


def test_smarttransformer_function_override():
    import os

    import pandas as pd

    from foreshadow.transformers.base import SmartTransformer
    from foreshadow.transformers.externals import Imputer

    boston_path = os.path.join(
        os.path.dirname(__file__), "..", "test_data", "boston_housing.csv"
    )

    df = pd.read_csv(boston_path)

    class TestSmartTransformer(SmartTransformer):
        pass

    smart = TestSmartTransformer(override="Imputer", name="impute")
    smart_data = smart.fit_transform(df[["crim"]])

    assert smart.transformer.name == "impute"

    std = Imputer(name="impute")
    std_data = std.fit_transform(df[["crim"]])

    assert smart_data.equals(std_data)

    smart.fit(df[["crim"]])
    smart_data = smart.transform(df[["crim"]])

    std.fit(df[["crim"]])
    std_data = std.transform(df[["crim"]])

    assert smart_data.equals(std_data)


def test_smarttransformer_function_override_invalid():
    from foreshadow.transformers.base import SmartTransformer

    class TestSmartTransformer(SmartTransformer):
        pass

    smart = TestSmartTransformer(override="BAD")

    with pytest.raises(ValueError) as e:
        smart.fit([1, 2, 3])

    assert str(e.value) == "Could not import defined transformer BAD"


def test_smarttransformer_set_params_override():
    from foreshadow.transformers.base import SmartTransformer
    from foreshadow.transformers.externals import StandardScaler

    class TestSmartTransformer(SmartTransformer):
        pass

    smart = TestSmartTransformer(override="Imputer")
    smart.set_params(**{"override": "StandardScaler"})

    assert isinstance(smart.transformer, StandardScaler)


def test_smarttransformer_set_params_empty():

    from foreshadow.transformers.base import SmartTransformer

    class TestSmartTransformer(SmartTransformer):
        pass

    smart = TestSmartTransformer()
    smart.set_params()

    assert smart._transformer is None


def test_smarttransformer_null_transformer():
    from foreshadow.transformers.base import SmartTransformer

    class TestSmartTransformer(SmartTransformer):
        pass

    smart = TestSmartTransformer()

    with pytest.raises(ValueError) as e:
        smart.transformer

    assert str(e.value) == "Smart Transformer not Fit"


def test_smarttransformer_set_params_default():
    from foreshadow.transformers.base import SmartTransformer
    from foreshadow.transformers.externals import StandardScaler

    class TestSmartTransformer(SmartTransformer):
        def _get_transformer(self, X, y=None, **fit_params):
            return StandardScaler()

    smart = TestSmartTransformer()
    smart.fit([1, 2, 3])

    smart.set_params(**{"transformer__with_mean": False})

    assert not smart.transformer.with_mean


def test_smarttransformer_get_params():
    from foreshadow.transformers.base import SmartTransformer

    class TestSmartTransformer(SmartTransformer):
        pass

    smart = TestSmartTransformer(
        override="Imputer", missing_values="NaN", strategy="mean"
    )
    smart.fit([1, 2, 3])

    params = smart.get_params()

    assert params == {
        "override": "Imputer",
        "name": None,
        "keep_columns": False,
        "axis": 0,
        "copy": True,
        "missing_values": "NaN",
        "strategy": "mean",
        "verbose": 0,
        "y_var": False,
    }


def test_smarttransformer_empty_inverse():
    from foreshadow.transformers.base import SmartTransformer

    class TestSmartTransformer(SmartTransformer):
        def _get_transformer(self, X, y=None, **fit_params):
            return None

    smart = TestSmartTransformer()
    smart.fit([])

<<<<<<< HEAD
    assert smart.inverse_transform([1, 2, 10]).size == 0
=======
    assert smart.inverse_transform([1, 2, 10]).size == 0


def test_sparse_matrix_conversion():
    from foreshadow.transformers.externals import TfidfVectorizer

    corpus = [
        "Hello world!",
        "It's a small world.",
        "small, incremental steps make progress",
    ]

    tfidf = TfidfVectorizer()

    # This tf generates sparse output by default and if not handled will
    # break pandas wrapper
    tfidf.fit_transform(corpus)
>>>>>>> c2f1079e
<|MERGE_RESOLUTION|>--- conflicted
+++ resolved
@@ -554,9 +554,6 @@
     smart = TestSmartTransformer()
     smart.fit([])
 
-<<<<<<< HEAD
-    assert smart.inverse_transform([1, 2, 10]).size == 0
-=======
     assert smart.inverse_transform([1, 2, 10]).size == 0
 
 
@@ -566,12 +563,11 @@
     corpus = [
         "Hello world!",
         "It's a small world.",
-        "small, incremental steps make progress",
+        "Small, incremental steps make progress",
     ]
 
     tfidf = TfidfVectorizer()
 
     # This tf generates sparse output by default and if not handled will
     # break pandas wrapper
-    tfidf.fit_transform(corpus)
->>>>>>> c2f1079e
+    tfidf.fit_transform(corpus)