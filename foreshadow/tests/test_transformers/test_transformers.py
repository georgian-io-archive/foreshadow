import pytest

from foreshadow.tests.utils import get_file_path, import_init_transformer


def test_transformer_wrapper_init():
    from foreshadow.transformers.externals import StandardScaler

    scaler = StandardScaler(name="test-scaler", keep_columns=True)

    assert scaler.name == "test-scaler"
    assert scaler.keep_columns is True


def test_transformer_wrapper_no_init():
    from sklearn.base import BaseEstimator, TransformerMixin
    from foreshadow.transformers.transformers import make_pandas_transformer

    class NewTransformer(BaseEstimator, TransformerMixin):
        pass

    trans = make_pandas_transformer(NewTransformer)
    _ = trans()

    assert hasattr(trans.__init__, "__defaults__")


def test_transformer_wrapper_function():
    import numpy as np
    import pandas as pd
    from sklearn.preprocessing import StandardScaler as StandardScaler
    from foreshadow.transformers.externals import (
        StandardScaler as CustomScaler,
    )

    boston_path = get_file_path("test_data", "boston_housing.csv")

    df = pd.read_csv(boston_path)

    custom = CustomScaler()
    sklearn = StandardScaler()

    custom.fit(df[["crim"]])
    sklearn.fit(df[["crim"]])

    custom_tf = custom.transform(df[["crim"]])
    sklearn_tf = sklearn.transform(df[["crim"]])

    assert np.array_equal(custom_tf.values, sklearn_tf)

    custom_tf = custom.fit_transform(df[["crim"]])
    sklearn_tf = sklearn.fit_transform(df[["crim"]])

    assert np.array_equal(custom_tf.values, sklearn_tf)


def test_transformer_wrapper_empty_input():
    import numpy as np
    import pandas as pd

    from sklearn.preprocessing import StandardScaler as StandardScaler
    from foreshadow.transformers.externals import (
        StandardScaler as CustomScaler,
    )

    df = pd.DataFrame({"A": np.array([])})
    print(df.empty)

    with pytest.raises(ValueError) as e:
        StandardScaler().fit(df)
    cs = CustomScaler().fit(df)
    out = cs.transform(df)

    assert "Found array with" in str(e)
    assert out.values.size == 0

    # If for some weird reason transform is called before fit
    assert CustomScaler().transform(df).values.size == 0


def test_transformer_keep_cols():
    import pandas as pd
    from foreshadow.transformers.externals import (
        StandardScaler as CustomScaler,
    )

    boston_path = get_file_path("test_data", "boston_housing.csv")

    df = pd.read_csv(boston_path)

    custom = CustomScaler(keep_columns=True)
    custom_tf = custom.fit_transform(df[["crim"]])

    assert custom_tf.shape[1] == 2


def test_transformer_naming_override():
    from foreshadow.transformers.externals import StandardScaler
    import pandas as pd

    boston_path = get_file_path("test_data", "boston_housing.csv")

    df = pd.read_csv(boston_path)

    scaler = StandardScaler(name="test", keep_columns=False)
    out = scaler.fit_transform(df[["crim"]])

    assert out.iloc[:, 0].name == "crim_test_0"


def test_transformer_naming_default():
    from foreshadow.transformers.externals import StandardScaler
    import pandas as pd

    boston_path = get_file_path("test_data", "boston_housing.csv")

    df = pd.read_csv(boston_path)

    scaler = StandardScaler(keep_columns=False)
    out = scaler.fit_transform(df[["crim"]])

    assert out.iloc[:, 0].name == "crim_StandardScaler_0"


def test_transformer_parallel_invalid():
    from foreshadow.transformers.base import ParallelProcessor

    class InvalidTransformer:
        pass

    t = InvalidTransformer()

    with pytest.raises(TypeError) as e:
        ParallelProcessor([("scaled", t, ["crim", "zn", "indus"])])

    assert str(e.value) == (
        "All estimators should implement fit and "
        "transform. '{}'"
        " (type {}) doesn't".format(t, type(t))
    )


def test_transformer_parallel_empty():
    import pandas as pd
    from foreshadow.transformers.base import ParallelProcessor

    boston_path = get_file_path("test_data", "boston_housing.csv")

    df = pd.read_csv(boston_path)

    proc = ParallelProcessor(
        [
            (
                "scaled",
                ParallelProcessor([("cscale", None, ["crim"])]),
                ["crim", "zn", "indus"],
            )
        ]
    )

    proc.fit(df[[]])
    tf = proc.transform(df[[]])

    assert tf.equals(df[[]])

    tf = proc.fit_transform(df[[]])

    assert tf.equals(df[[]])


def test_transformer_parallel():
    import pandas as pd

    from foreshadow.transformers.base import ParallelProcessor
    from foreshadow.transformers.externals import StandardScaler

    boston_path = get_file_path("test_data", "boston_housing.csv")

    df = pd.read_csv(boston_path)

    ss = StandardScaler(name="scaled")

    proc = ParallelProcessor(
        [
            (
                "scaled",
                StandardScaler(keep_columns=False),
                ["crim", "zn", "indus"],
            )
        ],
        collapse_index=True,
    )

    ss.fit(df[["crim", "zn", "indus"]])
    proc.fit(df)

    tf = proc.transform(df)
    tf_2 = proc.fit_transform(df)

    assert tf.equals(tf_2)

    tf_norm = ss.transform(df[["crim", "zn", "indus"]])
    tf_others = df.drop(["crim", "zn", "indus"], axis=1)
    tf_test = pd.concat([tf_norm, tf_others], axis=1)
    tf_test.columns = tf_test.columns.rename("new")

    tf.sort_values("new", axis=1, inplace=True)
    tf_test.sort_values("new", axis=1, inplace=True)

    assert tf.equals(tf_test)


def test_transformer_pipeline():
    import pandas as pd
    import numpy as np

    np.random.seed(1337)

    from foreshadow.transformers.externals import (
        StandardScaler as CustomScaler,
    )
    from foreshadow.transformers.base import ParallelProcessor

    from sklearn.preprocessing import StandardScaler
    from sklearn.pipeline import FeatureUnion

    from sklearn.pipeline import Pipeline
    from sklearn.linear_model import LinearRegression

    boston_path = get_file_path("test_data", "boston_housing.csv")

    df = pd.read_csv(boston_path)

    target = df["medv"]
    df = df[["crim", "zn", "indus"]]
    test = df.copy(deep=True)

    custom = Pipeline(
        [
            (
                "Step1",
                ParallelProcessor(
                    [
                        (
                            "scaled",
                            CustomScaler(keep_columns=False),
                            ["crim", "zn", "indus"],
                        )
                    ]
                ),
            ),
            ("estimator", LinearRegression()),
        ]
    )

    sklearn = Pipeline(
        [
            ("Step1", FeatureUnion([("scaled", StandardScaler())])),
            ("estimator", LinearRegression()),
        ]
    )

    sklearn.fit(df, target)
    custom.fit(df, target)

    assert np.array_equal(custom.predict(test), sklearn.predict(test))


def test_smarttransformer_notimplemented():
    import pandas as pd

    from foreshadow.transformers.base import SmartTransformer

    boston_path = get_file_path("test_data", "boston_housing.csv")

    df = pd.read_csv(boston_path)

    class TestSmartTransformer(SmartTransformer):
        pass

    transformer = TestSmartTransformer()

    with pytest.raises(NotImplementedError) as e:
        transformer.fit(df[["crim"]])

    assert (
        str(e.value) == "WrappedTransformer _get_transformer was not "
        "implimented."
    )


def test_smarttransformer_attributeerror():
    import pandas as pd

    from foreshadow.transformers.base import SmartTransformer

    boston_path = get_file_path("test_data", "boston_housing.csv")

    df = pd.read_csv(boston_path)

    class TestSmartTransformer(SmartTransformer):
        def _get_transformer(self, X, y=None, **fit_params):
            return "INVALID"

    transformer = TestSmartTransformer()

    with pytest.raises(AttributeError) as e:
        transformer.fit(df[["crim"]])

    assert (
        str(e.value) == "Invalid WrappedTransformer. Get transformer "
        "returns invalid object"
    )


def test_smarttransformer_invalidtransformer():
    import pandas as pd

    from foreshadow.transformers.base import SmartTransformer

    boston_path = get_file_path("test_data", "boston_housing.csv")

    df = pd.read_csv(boston_path)

    class InvalidClass:
        pass

    class TestSmartTransformer(SmartTransformer):
        def _get_transformer(self, X, y=None, **fit_params):
            return InvalidClass()

    transformer = TestSmartTransformer()

    with pytest.raises(AttributeError) as e:
        transformer.fit(df[["crim"]])

    assert (
        str(e.value) == "Invalid WrappedTransformer. Get transformer "
        "returns invalid object"
    )


def test_smarttransformer_function():
    import pandas as pd

    from foreshadow.transformers.base import SmartTransformer
    from foreshadow.transformers.externals import StandardScaler

    boston_path = get_file_path("test_data", "boston_housing.csv")

    df = pd.read_csv(boston_path)

    class TestSmartTransformer(SmartTransformer):
        def _get_transformer(self, X, y=None, **fit_params):
            return StandardScaler()

    smart = TestSmartTransformer()
    smart_data = smart.fit_transform(df[["crim"]])

    std = StandardScaler()
    std_data = std.fit_transform(df[["crim"]])

    assert smart_data.equals(std_data)

    smart.fit(df[["crim"]])
    smart_data = smart.transform(df[["crim"]])

    std.fit(df[["crim"]])
    std_data = std.transform(df[["crim"]])

    assert smart_data.equals(std_data)


def test_smarttransformer_function_override():
    import pandas as pd

    from foreshadow.transformers.base import SmartTransformer
    from foreshadow.transformers.externals import Imputer

    boston_path = get_file_path("test_data", "boston_housing.csv")

    df = pd.read_csv(boston_path)

    class TestSmartTransformer(SmartTransformer):
        pass

    smart = TestSmartTransformer(override="Imputer", name="impute")
    smart_data = smart.fit_transform(df[["crim"]])

    assert smart.transformer.name == "impute"

    std = Imputer(name="impute")
    std_data = std.fit_transform(df[["crim"]])

    assert smart_data.equals(std_data)

    smart.fit(df[["crim"]])
    smart_data = smart.transform(df[["crim"]])

    std.fit(df[["crim"]])
    std_data = std.transform(df[["crim"]])

    assert smart_data.equals(std_data)


def test_smarttransformer_function_override_invalid():
    from foreshadow.transformers.base import SmartTransformer

    class TestSmartTransformer(SmartTransformer):
        pass

    smart = TestSmartTransformer(override="BAD")

    with pytest.raises(ValueError) as e:
        smart.fit([1, 2, 3])

    assert str(e.value) == "Could not import defined transformer BAD"


def test_smarttransformer_set_params_override():
    from foreshadow.transformers.base import SmartTransformer
    from foreshadow.transformers.externals import StandardScaler

    class TestSmartTransformer(SmartTransformer):
        pass

    smart = TestSmartTransformer(override="Imputer")
    smart.set_params(**{"override": "StandardScaler"})

    assert isinstance(smart.transformer, StandardScaler)


def test_smarttransformer_set_params_empty():
    from foreshadow.transformers.base import SmartTransformer

    class TestSmartTransformer(SmartTransformer):
        pass

    smart = TestSmartTransformer()
    smart.set_params()

    assert smart._transformer is None


def test_smarttransformer_null_transformer():
    from foreshadow.transformers.base import SmartTransformer

    class TestSmartTransformer(SmartTransformer):
        pass

    smart = TestSmartTransformer()

    with pytest.raises(ValueError) as e:
        smart.transformer

    assert str(e.value) == "Smart Transformer not Fit"


def test_smarttransformer_set_params_default():
    from foreshadow.transformers.base import SmartTransformer
    from foreshadow.transformers.externals import StandardScaler

    class TestSmartTransformer(SmartTransformer):
        def _get_transformer(self, X, y=None, **fit_params):
            return StandardScaler()

    smart = TestSmartTransformer()
    smart.fit([1, 2, 3])

    smart.set_params(**{"transformer__with_mean": False})

    assert not smart.transformer.with_mean


def test_smarttransformer_get_params():
    from foreshadow.transformers.base import SmartTransformer

    class TestSmartTransformer(SmartTransformer):
        pass

    smart = TestSmartTransformer(
        override="Imputer", missing_values="NaN", strategy="mean"
    )
    smart.fit([1, 2, 3])

    params = smart.get_params()

    assert params == {
        "override": "Imputer",
        "name": None,
        "keep_columns": False,
        "axis": 0,
        "copy": True,
        "missing_values": "NaN",
        "strategy": "mean",
        "verbose": 0,
        "y_var": False,
    }


def test_smarttransformer_empty_inverse():
    from foreshadow.transformers.base import SmartTransformer

    class TestSmartTransformer(SmartTransformer):
        def _get_transformer(self, X, y=None, **fit_params):
            return None

    smart = TestSmartTransformer()
    smart.fit([])

    assert smart.inverse_transform([1, 2, 10]).size == 0


def test_sparse_matrix_conversion():
    from foreshadow.transformers.internals import FixedTfidfVectorizer

    corpus = [
        "Hello world!",
        "It's a small world.",
        "Small, incremental steps make progress",
    ]

    tfidf = FixedTfidfVectorizer()

    # This tf generates sparse output by default and if not handled will
    # break pandas wrapper
    tfidf.fit_transform(corpus)


@pytest.mark.parametrize(
    "transformer,input_csv",
    [
<<<<<<< HEAD
        ("StandardScaler", "./foreshadow/tests/test_data/boston_housing.csv"),
        ("OneHotEncoder", "./foreshadow/tests/test_data/boston_housing.csv"),
        (
            "TfidfTransformer",
            "./foreshadow/tests/test_data/boston_housing.csv",
        ),
=======
        ("StandardScaler", get_file_path("test_data", "boston_housing.csv")),
        ("OneHotEncoder", get_file_path("test_data", "boston_housing.csv")),
        ("TfidfTransformer", get_file_path("test_data", "boston_housing.csv")),
>>>>>>> 6a7c6ae1
    ],
)
def test_make_pandas_transformer_fit(transformer, input_csv):
    """Test make_pandas_transformer has initial transformer fit functionality.

        Args:
            transformer: wrapped transformer
            input_csv: dataset to test on

    """
<<<<<<< HEAD
    from importlib import import_module
    import pandas as pd

    mod = import_module("foreshadow.transformers.externals")
    transformer = getattr(mod, transformer)()
=======
    import pandas as pd

    transformer = import_init_transformer(transformer)
>>>>>>> 6a7c6ae1
    df = pd.read_csv(input_csv)
    assert transformer.fit(df) == transformer


@pytest.mark.parametrize(
    "transformer,expected_path",
    [
        ("StandardScaler", "sklearn.preprocessing"),
        ("OneHotEncoder", "category_encoders"),
        ("TfidfTransformer", "sklearn.feature_extraction.text"),
    ],
)
def test_make_pandas_transformer_meta(transformer, expected_path):
    """Test that the wrapped transformer has proper metadata.

    Args:
        transformer: wrapped transformer
        expected_path: path to the initial transformer

    Returns:

    """
<<<<<<< HEAD
    from importlib import import_module

    mod = import_module(expected_path)
    expected = getattr(mod, transformer)
    mod = import_module("foreshadow.transformers.externals")
    transformer = getattr(mod, transformer)()
    assert isinstance(transformer, expected)  # should remain a subclass
    assert type(transformer).__name__ == expected.__name__
    assert transformer.__doc__ == expected.__doc__
=======
    expected_class = import_init_transformer(
        transformer, path=expected_path, instantiate=False
    )
    transformer = import_init_transformer(transformer)

    assert isinstance(transformer, expected_class)  # should remain a subclass
    assert type(transformer).__name__ == expected_class.__name__
    assert transformer.__doc__ == expected_class.__doc__
>>>>>>> 6a7c6ae1


@pytest.mark.parametrize(
    "transformer,kwargs,sk_path,input_csv",
    [
        (
            "StandardScaler",
            {},
            "sklearn.preprocessing",
<<<<<<< HEAD
            "./foreshadow/tests/test_data/boston_housing.csv",
=======
            get_file_path("test_data", "boston_housing.csv"),
>>>>>>> 6a7c6ae1
        ),
        (
            "OneHotEncoder",
            {},
            "category_encoders",
<<<<<<< HEAD
            "./foreshadow/tests/test_data/boston_housing.csv",
=======
            get_file_path("test_data", "boston_housing.csv"),
>>>>>>> 6a7c6ae1
        ),
        (
            "TfidfTransformer",
            {},
            "sklearn.feature_extraction.text",
<<<<<<< HEAD
            "./foreshadow/tests/test_data/boston_housing.csv",
=======
            get_file_path("test_data", "boston_housing.csv"),
>>>>>>> 6a7c6ae1
        ),
    ],
)
def test_make_pandas_transformer_transform(
    transformer, kwargs, sk_path, input_csv
):
    """Test wrapped transformer has the initial transform functionality.

        Args:
            transformer: wrapped transformer
            kwargs: key word arguments for transformer initialization
            sk_path: path to the module containing the wrapped sklearn
                transformer
            input_csv: dataset to test on

    """
<<<<<<< HEAD
    from importlib import import_module
=======
>>>>>>> 6a7c6ae1
    import pandas as pd
    import numpy as np
    from scipy.sparse import issparse

<<<<<<< HEAD
    sk_mod = import_module(sk_path)
    sk_transformer = getattr(sk_mod, transformer)(**kwargs)
    mod = import_module("foreshadow.transformers.externals")
    transformer = getattr(mod, transformer)(**kwargs)
=======
    sk_transformer = import_init_transformer(
        transformer, path=sk_path, params=kwargs
    )
    transformer = import_init_transformer(transformer, params=kwargs)

>>>>>>> 6a7c6ae1
    df = pd.read_csv(input_csv)
    crim_df = df[["crim"]]
    transformer.fit(crim_df)
    sk_transformer.fit(crim_df)
    sk_out = sk_transformer.transform(crim_df)
    if issparse(sk_out):
        sk_out = sk_out.toarray()
    assert np.array_equal(transformer.transform(crim_df).values, sk_out)


@pytest.mark.parametrize(
    "transformer,sk_path,input_csv",
    [
        (
            "StandardScaler",
            "sklearn.preprocessing",
<<<<<<< HEAD
            "./foreshadow/tests/test_data/boston_housing.csv",
=======
            get_file_path("test_data", "boston_housing.csv"),
>>>>>>> 6a7c6ae1
        ),
        (
            "TfidfTransformer",
            "sklearn.feature_extraction.text",
<<<<<<< HEAD
            "./foreshadow/tests/test_data/boston_housing.csv",
=======
            get_file_path("test_data", "boston_housing.csv"),
>>>>>>> 6a7c6ae1
        ),
    ],
)
def test_make_pandas_transformer_fit_transform(
    transformer, sk_path, input_csv
):
    """Test wrapped transformer has initial fit_transform functionality.

        Args:
            transformer: wrapped transformer
            sk_path: path to the module containing the wrapped sklearn
                transformer
            input_csv: dataset to test on

    """
<<<<<<< HEAD
    from importlib import import_module
=======
>>>>>>> 6a7c6ae1
    import pandas as pd
    import numpy as np
    from scipy.sparse import issparse

<<<<<<< HEAD
    sk_mod = import_module(sk_path)
    sk_transformer = getattr(sk_mod, transformer)()
    mod = import_module("foreshadow.transformers.externals")
    transformer = getattr(mod, transformer)()
=======
    sk_transformer = import_init_transformer(transformer, path=sk_path)
    transformer = import_init_transformer(transformer)

>>>>>>> 6a7c6ae1
    df = pd.read_csv(input_csv)
    crim_df = df[["crim"]]
    sk_out = sk_transformer.fit_transform(crim_df)
    if issparse(sk_out):
        sk_out = sk_out.toarray()
    assert np.array_equal(transformer.fit_transform(crim_df).values, sk_out)


@pytest.mark.parametrize(
    "transformer,sk_path",
    [
        ("StandardScaler", "sklearn.preprocessing"),
        ("TfidfTransformer", "sklearn.feature_extraction.text"),
    ],
)
def test_make_pandas_transformer_init(transformer, sk_path):
    """Test make_pandas_transformer has initial transformer init functionality.

    Should be able to accept any parameters from the sklearn transformer and
    initialize on the wrapped instance.

        Args:
            transformer: wrapped transformer
            sk_path: path to the module containing the wrapped sklearn
                transformer
    """
<<<<<<< HEAD
    from importlib import import_module

    sk_mod = import_module(sk_path)
    sk_transformer = getattr(sk_mod, transformer)()
    params = sk_transformer.get_params()
    mod = import_module("foreshadow.transformers.externals")
    getattr(mod, transformer)(**params)
=======
    sk_transformer = import_init_transformer(transformer, path=sk_path)
    params = sk_transformer.get_params()
    transformer = import_init_transformer(transformer, params=params)
>>>>>>> 6a7c6ae1
<|MERGE_RESOLUTION|>--- conflicted
+++ resolved
@@ -64,7 +64,6 @@
     )
 
     df = pd.DataFrame({"A": np.array([])})
-    print(df.empty)
 
     with pytest.raises(ValueError) as e:
         StandardScaler().fit(df)
@@ -530,18 +529,9 @@
 @pytest.mark.parametrize(
     "transformer,input_csv",
     [
-<<<<<<< HEAD
-        ("StandardScaler", "./foreshadow/tests/test_data/boston_housing.csv"),
-        ("OneHotEncoder", "./foreshadow/tests/test_data/boston_housing.csv"),
-        (
-            "TfidfTransformer",
-            "./foreshadow/tests/test_data/boston_housing.csv",
-        ),
-=======
         ("StandardScaler", get_file_path("test_data", "boston_housing.csv")),
         ("OneHotEncoder", get_file_path("test_data", "boston_housing.csv")),
         ("TfidfTransformer", get_file_path("test_data", "boston_housing.csv")),
->>>>>>> 6a7c6ae1
     ],
 )
 def test_make_pandas_transformer_fit(transformer, input_csv):
@@ -552,17 +542,9 @@
             input_csv: dataset to test on
 
     """
-<<<<<<< HEAD
-    from importlib import import_module
-    import pandas as pd
-
-    mod = import_module("foreshadow.transformers.externals")
-    transformer = getattr(mod, transformer)()
-=======
     import pandas as pd
 
     transformer = import_init_transformer(transformer)
->>>>>>> 6a7c6ae1
     df = pd.read_csv(input_csv)
     assert transformer.fit(df) == transformer
 
@@ -585,17 +567,6 @@
     Returns:
 
     """
-<<<<<<< HEAD
-    from importlib import import_module
-
-    mod = import_module(expected_path)
-    expected = getattr(mod, transformer)
-    mod = import_module("foreshadow.transformers.externals")
-    transformer = getattr(mod, transformer)()
-    assert isinstance(transformer, expected)  # should remain a subclass
-    assert type(transformer).__name__ == expected.__name__
-    assert transformer.__doc__ == expected.__doc__
-=======
     expected_class = import_init_transformer(
         transformer, path=expected_path, instantiate=False
     )
@@ -604,7 +575,6 @@
     assert isinstance(transformer, expected_class)  # should remain a subclass
     assert type(transformer).__name__ == expected_class.__name__
     assert transformer.__doc__ == expected_class.__doc__
->>>>>>> 6a7c6ae1
 
 
 @pytest.mark.parametrize(
@@ -614,31 +584,19 @@
             "StandardScaler",
             {},
             "sklearn.preprocessing",
-<<<<<<< HEAD
-            "./foreshadow/tests/test_data/boston_housing.csv",
-=======
             get_file_path("test_data", "boston_housing.csv"),
->>>>>>> 6a7c6ae1
         ),
         (
             "OneHotEncoder",
             {},
             "category_encoders",
-<<<<<<< HEAD
-            "./foreshadow/tests/test_data/boston_housing.csv",
-=======
             get_file_path("test_data", "boston_housing.csv"),
->>>>>>> 6a7c6ae1
         ),
         (
             "TfidfTransformer",
             {},
             "sklearn.feature_extraction.text",
-<<<<<<< HEAD
-            "./foreshadow/tests/test_data/boston_housing.csv",
-=======
             get_file_path("test_data", "boston_housing.csv"),
->>>>>>> 6a7c6ae1
         ),
     ],
 )
@@ -655,26 +613,15 @@
             input_csv: dataset to test on
 
     """
-<<<<<<< HEAD
-    from importlib import import_module
-=======
->>>>>>> 6a7c6ae1
     import pandas as pd
     import numpy as np
     from scipy.sparse import issparse
 
-<<<<<<< HEAD
-    sk_mod = import_module(sk_path)
-    sk_transformer = getattr(sk_mod, transformer)(**kwargs)
-    mod = import_module("foreshadow.transformers.externals")
-    transformer = getattr(mod, transformer)(**kwargs)
-=======
     sk_transformer = import_init_transformer(
         transformer, path=sk_path, params=kwargs
     )
     transformer = import_init_transformer(transformer, params=kwargs)
 
->>>>>>> 6a7c6ae1
     df = pd.read_csv(input_csv)
     crim_df = df[["crim"]]
     transformer.fit(crim_df)
@@ -691,20 +638,12 @@
         (
             "StandardScaler",
             "sklearn.preprocessing",
-<<<<<<< HEAD
-            "./foreshadow/tests/test_data/boston_housing.csv",
-=======
             get_file_path("test_data", "boston_housing.csv"),
->>>>>>> 6a7c6ae1
         ),
         (
             "TfidfTransformer",
             "sklearn.feature_extraction.text",
-<<<<<<< HEAD
-            "./foreshadow/tests/test_data/boston_housing.csv",
-=======
             get_file_path("test_data", "boston_housing.csv"),
->>>>>>> 6a7c6ae1
         ),
     ],
 )
@@ -720,24 +659,13 @@
             input_csv: dataset to test on
 
     """
-<<<<<<< HEAD
-    from importlib import import_module
-=======
->>>>>>> 6a7c6ae1
     import pandas as pd
     import numpy as np
     from scipy.sparse import issparse
 
-<<<<<<< HEAD
-    sk_mod = import_module(sk_path)
-    sk_transformer = getattr(sk_mod, transformer)()
-    mod = import_module("foreshadow.transformers.externals")
-    transformer = getattr(mod, transformer)()
-=======
     sk_transformer = import_init_transformer(transformer, path=sk_path)
     transformer = import_init_transformer(transformer)
 
->>>>>>> 6a7c6ae1
     df = pd.read_csv(input_csv)
     crim_df = df[["crim"]]
     sk_out = sk_transformer.fit_transform(crim_df)
@@ -764,16 +692,6 @@
             sk_path: path to the module containing the wrapped sklearn
                 transformer
     """
-<<<<<<< HEAD
-    from importlib import import_module
-
-    sk_mod = import_module(sk_path)
-    sk_transformer = getattr(sk_mod, transformer)()
-    params = sk_transformer.get_params()
-    mod = import_module("foreshadow.transformers.externals")
-    getattr(mod, transformer)(**params)
-=======
     sk_transformer = import_init_transformer(transformer, path=sk_path)
     params = sk_transformer.get_params()
-    transformer = import_init_transformer(transformer, params=params)
->>>>>>> 6a7c6ae1
+    transformer = import_init_transformer(transformer, params=params)