import pytest


def test_transformer_wrapper_init():
    from foreshadow.transformers.externals import StandardScaler

    scaler = StandardScaler(name="test-scaler", keep_columns=True)

    assert scaler.name == "test-scaler"
    assert scaler.keep_columns is True


def test_transformer_wrapper_no_init():
    from sklearn.base import BaseEstimator, TransformerMixin
    from foreshadow.transformers.transformers import make_pandas_transformer

    class NewTransformer(BaseEstimator, TransformerMixin):
        pass

    trans = make_pandas_transformer(NewTransformer)
    _ = trans()

    assert hasattr(trans.__init__, "__defaults__")


def test_transformer_wrapper_function():
    import os

    import numpy as np
    import pandas as pd
    from sklearn.preprocessing import StandardScaler as StandardScaler
    from foreshadow.transformers.externals import (
        StandardScaler as CustomScaler,
    )

    boston_path = os.path.join(
        os.path.dirname(__file__), "..", "test_data", "boston_housing.csv"
    )

    df = pd.read_csv(boston_path)

    custom = CustomScaler()
    sklearn = StandardScaler()

    custom.fit(df[["crim"]])
    sklearn.fit(df[["crim"]])

    custom_tf = custom.transform(df[["crim"]])
    sklearn_tf = sklearn.transform(df[["crim"]])

    assert np.array_equal(custom_tf.values, sklearn_tf)

    custom_tf = custom.fit_transform(df[["crim"]])
    sklearn_tf = sklearn.fit_transform(df[["crim"]])

    assert np.array_equal(custom_tf.values, sklearn_tf)


def test_transformer_wrapper_empty_input():
    import numpy as np
    import pandas as pd

    from sklearn.preprocessing import StandardScaler as StandardScaler
    from foreshadow.transformers.externals import (
        StandardScaler as CustomScaler,
    )

    df = pd.DataFrame({"A": np.array([])})
    print(df.empty)

    with pytest.raises(ValueError) as e:
        StandardScaler().fit(df)
    cs = CustomScaler().fit(df)
    out = cs.transform(df)

    assert "Found array with" in str(e)
    assert out.values.size == 0

    # If for some weird reason transform is called before fit
    assert CustomScaler().transform(df).values.size == 0


def test_transformer_keep_cols():
    import os

    import pandas as pd
    from foreshadow.transformers.externals import (
        StandardScaler as CustomScaler,
    )

    boston_path = os.path.join(
        os.path.dirname(__file__), "..", "test_data", "boston_housing.csv"
    )

    df = pd.read_csv(boston_path)

    custom = CustomScaler(keep_columns=True)
    custom_tf = custom.fit_transform(df[["crim"]])

    assert custom_tf.shape[1] == 2


def test_transformer_naming_override():
    import os

    from foreshadow.transformers.externals import StandardScaler
    import pandas as pd

    boston_path = os.path.join(
        os.path.dirname(__file__), "..", "test_data", "boston_housing.csv"
    )

    df = pd.read_csv(boston_path)

    scaler = StandardScaler(name="test", keep_columns=False)
    out = scaler.fit_transform(df[["crim"]])

    assert out.iloc[:, 0].name == "crim_test_0"


def test_transformer_naming_default():
    import os

    from foreshadow.transformers.externals import StandardScaler
    import pandas as pd

    boston_path = os.path.join(
        os.path.dirname(__file__), "..", "test_data", "boston_housing.csv"
    )

    df = pd.read_csv(boston_path)

    scaler = StandardScaler(keep_columns=False)
    out = scaler.fit_transform(df[["crim"]])

    assert out.iloc[:, 0].name == "crim_StandardScaler_0"


def test_transformer_parallel_invalid():
    from foreshadow.transformers.base import ParallelProcessor

    class InvalidTransformer:
        pass

    t = InvalidTransformer()

    with pytest.raises(TypeError) as e:
        ParallelProcessor([("scaled", t, ["crim", "zn", "indus"])])

    assert str(e.value) == (
        "All estimators should implement fit and "
        "transform. '{}'"
        " (type {}) doesn't".format(t, type(t))
    )


def test_transformer_parallel_empty():
    import os

    import pandas as pd
    from foreshadow.transformers.base import ParallelProcessor

    boston_path = os.path.join(
        os.path.dirname(__file__), "..", "test_data", "boston_housing.csv"
    )

    df = pd.read_csv(boston_path)

    proc = ParallelProcessor(
        [
            (
                "scaled",
                ParallelProcessor([("cscale", None, ["crim"])]),
                ["crim", "zn", "indus"],
            )
        ]
    )

    proc.fit(df[[]])
    tf = proc.transform(df[[]])

    assert tf.equals(df[[]])

    tf = proc.fit_transform(df[[]])

    assert tf.equals(df[[]])


def test_transformer_parallel():
    import os

    import pandas as pd

    from foreshadow.transformers.base import ParallelProcessor
    from foreshadow.transformers.externals import StandardScaler

    boston_path = os.path.join(
        os.path.dirname(__file__), "..", "test_data", "boston_housing.csv"
    )

    df = pd.read_csv(boston_path)

    ss = StandardScaler(name="scaled")

    proc = ParallelProcessor(
        [
            (
                "scaled",
                StandardScaler(keep_columns=False),
                ["crim", "zn", "indus"],
            )
        ],
        collapse_index=True,
    )

    ss.fit(df[["crim", "zn", "indus"]])
    proc.fit(df)

    tf = proc.transform(df)
    tf_2 = proc.fit_transform(df)

    assert tf.equals(tf_2)

    tf_norm = ss.transform(df[["crim", "zn", "indus"]])
    tf_others = df.drop(["crim", "zn", "indus"], axis=1)
    tf_test = pd.concat([tf_norm, tf_others], axis=1)
    tf_test.columns = tf_test.columns.rename("new")

    tf.sort_values("new", axis=1, inplace=True)
    tf_test.sort_values("new", axis=1, inplace=True)

    assert tf.equals(tf_test)


def test_transformer_pipeline():
    import os

    import pandas as pd
    import numpy as np

    np.random.seed(1337)

    from foreshadow.transformers.externals import (
        StandardScaler as CustomScaler,
    )
    from foreshadow.transformers.base import ParallelProcessor

    from sklearn.preprocessing import StandardScaler
    from sklearn.pipeline import FeatureUnion

    from sklearn.pipeline import Pipeline
    from sklearn.linear_model import LinearRegression

    boston_path = os.path.join(
        os.path.dirname(__file__), "..", "test_data", "boston_housing.csv"
    )

    df = pd.read_csv(boston_path)

    target = df["medv"]
    df = df[["crim", "zn", "indus"]]
    test = df.copy(deep=True)

    custom = Pipeline(
        [
            (
                "Step1",
                ParallelProcessor(
                    [
                        (
                            "scaled",
                            CustomScaler(keep_columns=False),
                            ["crim", "zn", "indus"],
                        )
                    ]
                ),
            ),
            ("estimator", LinearRegression()),
        ]
    )

    sklearn = Pipeline(
        [
            ("Step1", FeatureUnion([("scaled", StandardScaler())])),
            ("estimator", LinearRegression()),
        ]
    )

    sklearn.fit(df, target)
    custom.fit(df, target)

    assert np.array_equal(custom.predict(test), sklearn.predict(test))


def test_smarttransformer_notimplemented():
    import os

    import pandas as pd

    from foreshadow.transformers.base import SmartTransformer

    boston_path = os.path.join(
        os.path.dirname(__file__), "..", "test_data", "boston_housing.csv"
    )

    df = pd.read_csv(boston_path)

    class TestSmartTransformer(SmartTransformer):
        pass

    transformer = TestSmartTransformer()

    with pytest.raises(NotImplementedError) as e:
        transformer.fit(df[["crim"]])

    assert (
        str(e.value)
        == "WrappedTransformer _get_transformer was not implimented."
    )


def test_smarttransformer_attributeerror():
    import os

    import pandas as pd

    from foreshadow.transformers.base import SmartTransformer

    boston_path = os.path.join(
        os.path.dirname(__file__), "..", "test_data", "boston_housing.csv"
    )

    df = pd.read_csv(boston_path)

    class TestSmartTransformer(SmartTransformer):
        def _get_transformer(self, X, y=None, **fit_params):
            return "INVALID"

    transformer = TestSmartTransformer()

    with pytest.raises(AttributeError) as e:
        transformer.fit(df[["crim"]])

    assert (
        str(e.value)
        == "Invalid WrappedTransformer. Get transformer returns invalid object"
    )


def test_smarttransformer_invalidtransformer():
    import os

    import pandas as pd

    from foreshadow.transformers.base import SmartTransformer

    boston_path = os.path.join(
        os.path.dirname(__file__), "..", "test_data", "boston_housing.csv"
    )

    df = pd.read_csv(boston_path)

    class InvalidClass:
        pass

    class TestSmartTransformer(SmartTransformer):
        def _get_transformer(self, X, y=None, **fit_params):
            return InvalidClass()

    transformer = TestSmartTransformer()

    with pytest.raises(AttributeError) as e:
        transformer.fit(df[["crim"]])

    assert (
        str(e.value)
        == "Invalid WrappedTransformer. Get transformer returns invalid object"
    )


def test_smarttransformer_function():
    import os

    import pandas as pd

    from foreshadow.transformers.base import SmartTransformer
    from foreshadow.transformers.externals import StandardScaler

    boston_path = os.path.join(
        os.path.dirname(__file__), "..", "test_data", "boston_housing.csv"
    )

    df = pd.read_csv(boston_path)

    class TestSmartTransformer(SmartTransformer):
        def _get_transformer(self, X, y=None, **fit_params):
            return StandardScaler()

    smart = TestSmartTransformer()
    smart_data = smart.fit_transform(df[["crim"]])

    std = StandardScaler()
    std_data = std.fit_transform(df[["crim"]])

    assert smart_data.equals(std_data)

    smart.fit(df[["crim"]])
    smart_data = smart.transform(df[["crim"]])

    std.fit(df[["crim"]])
    std_data = std.transform(df[["crim"]])

    assert smart_data.equals(std_data)


def test_smarttransformer_function_override():
    import os

    import pandas as pd

    from foreshadow.transformers.base import SmartTransformer
    from foreshadow.transformers.externals import Imputer

    boston_path = os.path.join(
        os.path.dirname(__file__), "..", "test_data", "boston_housing.csv"
    )

    df = pd.read_csv(boston_path)

    class TestSmartTransformer(SmartTransformer):
        pass

    smart = TestSmartTransformer(override="Imputer", name="impute")
    smart_data = smart.fit_transform(df[["crim"]])

    assert smart.transformer.name == "impute"

    std = Imputer(name="impute")
    std_data = std.fit_transform(df[["crim"]])

    assert smart_data.equals(std_data)

    smart.fit(df[["crim"]])
    smart_data = smart.transform(df[["crim"]])

    std.fit(df[["crim"]])
    std_data = std.transform(df[["crim"]])

    assert smart_data.equals(std_data)


def test_smarttransformer_function_override_invalid():
    from foreshadow.transformers.base import SmartTransformer

    class TestSmartTransformer(SmartTransformer):
        pass

    smart = TestSmartTransformer(override="BAD")

    with pytest.raises(ValueError) as e:
        smart.fit([1, 2, 3])

    assert str(e.value) == "Could not import defined transformer BAD"


def test_smarttransformer_set_params_override():
    from foreshadow.transformers.base import SmartTransformer
    from foreshadow.transformers.externals import StandardScaler

    class TestSmartTransformer(SmartTransformer):
        pass

    smart = TestSmartTransformer(override="Imputer")
    smart.set_params(**{"override": "StandardScaler"})

    assert isinstance(smart.transformer, StandardScaler)


def test_smarttransformer_set_params_empty():

    from foreshadow.transformers.base import SmartTransformer

    class TestSmartTransformer(SmartTransformer):
        pass

    smart = TestSmartTransformer()
    smart.set_params()

    assert smart._transformer is None


def test_smarttransformer_null_transformer():
    from foreshadow.transformers.base import SmartTransformer

    class TestSmartTransformer(SmartTransformer):
        pass

    smart = TestSmartTransformer()

    with pytest.raises(ValueError) as e:
        smart.transformer

    assert str(e.value) == "Smart Transformer not Fit"


def test_smarttransformer_set_params_default():
    from foreshadow.transformers.base import SmartTransformer
    from foreshadow.transformers.externals import StandardScaler

    class TestSmartTransformer(SmartTransformer):
        def _get_transformer(self, X, y=None, **fit_params):
            return StandardScaler()

    smart = TestSmartTransformer()
    smart.fit([1, 2, 3])

    smart.set_params(**{"transformer__with_mean": False})

    assert not smart.transformer.with_mean


def test_smarttransformer_get_params():
    from foreshadow.transformers.base import SmartTransformer

    class TestSmartTransformer(SmartTransformer):
        pass

    smart = TestSmartTransformer(
        override="Imputer", missing_values="NaN", strategy="mean"
    )
    smart.fit([1, 2, 3])

    params = smart.get_params()

    assert params == {
        "override": "Imputer",
        "name": None,
        "keep_columns": False,
        "axis": 0,
        "copy": True,
        "missing_values": "NaN",
        "strategy": "mean",
        "verbose": 0,
        "y_var": False,
    }


def test_smarttransformer_empty_inverse():
    from foreshadow.transformers.base import SmartTransformer

    class TestSmartTransformer(SmartTransformer):
        def _get_transformer(self, X, y=None, **fit_params):
            return None

    smart = TestSmartTransformer()
    smart.fit([])

    assert smart.inverse_transform([1, 2, 10]).size == 0


def test_sparse_matrix_conversion():
    from foreshadow.transformers.internals import FixedTfidfVectorizer

    corpus = [
        "Hello world!",
        "It's a small world.",
        "Small, incremental steps make progress",
    ]

    tfidf = FixedTfidfVectorizer()

<<<<<<< HEAD
    # This tf generates sparse output by default
    tfidf.fit_transform(corpus)


@pytest.mark.parametrize(
    'transformer,input_csv',
    [
        ('StandardScaler',
         "./foreshadow/tests/test_data/boston_housing.csv"),
        ('OneHotEncoder',
         "./foreshadow/tests/test_data/boston_housing.csv"),
        ('TfidfTransformer',
         "./foreshadow/tests/test_data/boston_housing.csv")
    ]
)
def test_make_pandas_transformer_fit(transformer, input_csv):
    """Test make_pandas_transformer has initial transformer fit functionality.

        Args:
            transformer: wrapped transformer
            input_csv: dataset to test on

    """
    from importlib import import_module
    import pandas as pd
    mod = import_module('foreshadow.transformers.externals')
    transformer = getattr(mod, transformer)()
    df = pd.read_csv(input_csv)
    assert transformer.fit(df) == transformer


@pytest.mark.parametrize(
    'transformer,expected_path',
    [
        ('StandardScaler',
         'sklearn.preprocessing'),
        ('OneHotEncoder',
         'category_encoders'),
        ('TfidfTransformer',
         'sklearn.feature_extraction.text')
    ]
)
def test_make_pandas_transformer_meta(transformer, expected_path):
    """Test that the wrapped transformer has proper metadata.

    Args:
        transformer: wrapped transformer
        expected_path: path to the initial transformer

    Returns:

    """
    from importlib import import_module
    mod = import_module(expected_path)
    expected = getattr(mod, transformer)
    mod = import_module('foreshadow.transformers.externals')
    transformer = getattr(mod, transformer)()
    assert isinstance(transformer, expected)  # should remain a subclass
    assert type(transformer).__name__ == expected.__name__
    assert transformer.__doc__ == expected.__doc__


@pytest.mark.parametrize(
    'transformer,kwargs,sk_path,input_csv',
    [
        ('StandardScaler',
         {},
         'sklearn.preprocessing',
         "./foreshadow/tests/test_data/boston_housing.csv"),
        ('OneHotEncoder',
         {},
         'category_encoders',
         "./foreshadow/tests/test_data/boston_housing.csv"),
        ('TfidfTransformer',
         {},
         'sklearn.feature_extraction.text',
         "./foreshadow/tests/test_data/boston_housing.csv")
    ]
)
def test_make_pandas_transformer_transform(transformer, kwargs, sk_path,
    input_csv):
    """Test wrapped transformer has the initial transform functionality.

        Args:
            transformer: wrapped transformer
            kwargs: key word arguments for transformer initialization
            sk_path: path to the module containing the wrapped sklearn
                transformer
            input_csv: dataset to test on

    """
    from importlib import import_module
    import pandas as pd
    import numpy as np
    from scipy.sparse import issparse
    sk_mod = import_module(sk_path)
    sk_transformer = getattr(sk_mod, transformer)(**kwargs)
    mod = import_module('foreshadow.transformers.externals')
    transformer = getattr(mod, transformer)(**kwargs)
    df = pd.read_csv(input_csv)
    crim_df = df[['crim']]
    transformer.fit(crim_df)
    sk_transformer.fit(crim_df)
    sk_out = sk_transformer.transform(crim_df)
    if issparse(sk_out):
        sk_out = sk_out.toarray()
    assert np.array_equal(transformer.transform(crim_df).values,
                          sk_out)


@pytest.mark.parametrize(
    'transformer,sk_path,input_csv',
    [
        ('StandardScaler',
         'sklearn.preprocessing',
         "./foreshadow/tests/test_data/boston_housing.csv"),
        ('TfidfTransformer',
         'sklearn.feature_extraction.text',
         "./foreshadow/tests/test_data/boston_housing.csv")
    ]
)
def test_make_pandas_transformer_fit_transform(transformer, sk_path,
    input_csv):
    """Test wrapped transformer has initial fit_transform functionality.

        Args:
            transformer: wrapped transformer
            sk_path: path to the module containing the wrapped sklearn
                transformer
            input_csv: dataset to test on

    """
    from importlib import import_module
    import pandas as pd
    import numpy as np
    from scipy.sparse import issparse
    sk_mod = import_module(sk_path)
    sk_transformer = getattr(sk_mod, transformer)()
    mod = import_module('foreshadow.transformers.externals')
    transformer = getattr(mod, transformer)()
    df = pd.read_csv(input_csv)
    crim_df = df[['crim']]
    sk_out = sk_transformer.fit_transform(crim_df)
    if issparse(sk_out):
        sk_out = sk_out.toarray()
    assert np.array_equal(transformer.fit_transform(crim_df).values,
                          sk_out)


@pytest.mark.parametrize(
    'transformer,sk_path',
    [
        ('StandardScaler',
         'sklearn.preprocessing'),
        ('TfidfTransformer',
         'sklearn.feature_extraction.text')
    ]
)
def test_make_pandas_transformer_init(transformer, sk_path):
    """Test make_pandas_transformer has initial transformer init functionality.

    Should be able to accept any parameters from the sklearn transformer and
    initialize on the wrapped instance.

        Args:
            transformer: wrapped transformer
            sk_path: path to the module containing the wrapped sklearn
                transformer
    """
    from importlib import import_module
    sk_mod = import_module(sk_path)
    sk_transformer = getattr(sk_mod, transformer)()
    params = sk_transformer.get_params()
    mod = import_module('foreshadow.transformers.externals')
    getattr(mod, transformer)(**params)
=======
    # This tf generates sparse output by default and if not handled will
    # break pandas wrapper
    tfidf.fit_transform(corpus)
>>>>>>> 04f755d0
<|MERGE_RESOLUTION|>--- conflicted
+++ resolved
@@ -569,8 +569,8 @@
 
     tfidf = FixedTfidfVectorizer()
 
-<<<<<<< HEAD
-    # This tf generates sparse output by default
+    # This tf generates sparse output by default and if not handled will
+    # break pandas wrapper
     tfidf.fit_transform(corpus)
 
 
@@ -744,9 +744,4 @@
     sk_transformer = getattr(sk_mod, transformer)()
     params = sk_transformer.get_params()
     mod = import_module('foreshadow.transformers.externals')
-    getattr(mod, transformer)(**params)
-=======
-    # This tf generates sparse output by default and if not handled will
-    # break pandas wrapper
-    tfidf.fit_transform(corpus)
->>>>>>> 04f755d0
+    getattr(mod, transformer)(**params)