import pytest


def test_box_cox():
    import numpy as np
    import pandas as pd
    import scipy.stats as ss

    from foreshadow.transformers.internals import BoxCox

    np.random.seed(0)
    data = pd.DataFrame(ss.lognorm.rvs(size=100, s=0.954))
    bc = BoxCox()
    bc_data = bc.fit_transform(data)
    assert ss.shapiro(bc_data)[1] > 0.05
    assert np.allclose(
        data.values.ravel(), bc.inverse_transform(bc_data).values.ravel()
    )


def test_transformer_fancy_impute_set_params():
    import pandas as pd
    from foreshadow.transformers.internals import FancyImputer

    impute = FancyImputer(method="SimpleFill", fill_method="median")
    impute.set_params(**{"fill_method": "mean"})

    df = pd.read_csv("./foreshadow/tests/test_data/heart-h.csv")

    data = df[["chol"]]

    impute.fit(data)
    out = impute.transform(data)
    truth = pd.read_csv(
        "./foreshadow/tests/test_data/heart-h_impute_mean.csv", index_col=0
    )

    assert out.equals(truth)


def test_transformer_fancy_impute_get_params():
    from foreshadow.transformers.internals import FancyImputer

    impute = FancyImputer(method="SimpleFill", fill_method="median")

    assert impute.get_params().get("fill_method", None) == "median"


def test_transformer_fancy_impute_invalid_init():
    from foreshadow.transformers.internals import FancyImputer

    with pytest.raises(ValueError) as e:
        impute = FancyImputer(method="INVALID")

    assert str(e.value) == (
        "Invalid method. Possible values are BiScaler, KNN, "
        "NuclearNormMinimization and SoftImpute"
    )


def test_transformer_fancy_impute_invalid_params():
    from foreshadow.transformers.internals import FancyImputer

    with pytest.raises(ValueError) as e:
        impute = FancyImputer(method="SimpleFill", fill_method="mean")
        impute.set_params(**{"method": "INVALID"})

    assert str(e.value) == (
        "Invalid method. Possible values are BiScaler, KNN, "
        "NuclearNormMinimization and SoftImpute"
    )


<<<<<<< HEAD
def test_transformer_onehotencoder_fit_transform():
    import pandas as pd
    from foreshadow.transformers.internals import OneHotEncoder

    df = pd.DataFrame({"neat": ["apple", "apple", "orange", "apple", "orange"]})
    ohe = OneHotEncoder()
    assert ohe.fit(df) == ohe
    assert list(ohe.transform(df)) == [
        "neat_OneHotEncoder_apple",
        "neat_OneHotEncoder_orange",
    ]


def test_transformer_onehotencoder_fit_transform_keep_cols():
    import pandas as pd
    from foreshadow.transformers.internals import OneHotEncoder

    df = pd.DataFrame({"neat": ["apple", "apple", "orange", "apple", "orange"]})
    ohe = OneHotEncoder(keep_columns=True, name="encoder")
    assert ohe.fit(df) == ohe
    assert list(ohe.transform(df)) == [
        "neat_encoder_origin_0",
        "neat_encoder_apple",
        "neat_encoder_orange",
    ]
=======
def test_drop_transformer_above_thresh():
    import numpy as np
    import pandas as pd
    from foreshadow.transformers.internals import DropFeature

    x = pd.DataFrame({"A": np.arange(10)})

    assert np.array_equal(
        x.values.ravel(), DropFeature().fit_transform(x).values.ravel()
    )


def test_drop_transformer_below_thresh():
    import numpy as np
    import pandas as pd
    from foreshadow.transformers.internals import DropFeature

    # default thresh is 0.3
    x = pd.DataFrame({"A": np.array([np.nan] * 8 + [0.1, 0.1])})

    assert DropFeature().fit_transform(x).values.size == 0
>>>>>>> 8bf49ebd
<|MERGE_RESOLUTION|>--- conflicted
+++ resolved
@@ -71,7 +71,6 @@
     )
 
 
-<<<<<<< HEAD
 def test_transformer_onehotencoder_fit_transform():
     import pandas as pd
     from foreshadow.transformers.internals import OneHotEncoder
@@ -97,7 +96,8 @@
         "neat_encoder_apple",
         "neat_encoder_orange",
     ]
-=======
+
+
 def test_drop_transformer_above_thresh():
     import numpy as np
     import pandas as pd
@@ -118,5 +118,4 @@
     # default thresh is 0.3
     x = pd.DataFrame({"A": np.array([np.nan] * 8 + [0.1, 0.1])})
 
-    assert DropFeature().fit_transform(x).values.size == 0
->>>>>>> 8bf49ebd
+    assert DropFeature().fit_transform(x).values.size == 0