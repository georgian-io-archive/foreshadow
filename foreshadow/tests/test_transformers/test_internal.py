--- conflicted
+++ resolved
@@ -70,23 +70,11 @@
     from foreshadow.transformers.internals import FancyImputer
 
     impute_kwargs = {"fill_method": "mean"}
-<<<<<<< HEAD
-
-    impute = FancyImputer(method="SimpleFill", impute_kwargs=impute_kwargs)
-    heart_path = os.path.join(
-        os.path.dirname(__file__), "..", "test_data", "heart-h.csv"
-    )
-    heart_impute_path = os.path.join(
-        os.path.dirname(__file__), "..", "test_data", "heart-h_impute_mean.csv"
-    )
-
-=======
 
     impute = FancyImputer(method="SimpleFill", impute_kwargs=impute_kwargs)
     heart_path = get_file_path("test_data", "heart-h.csv")
     heart_impute_path = get_file_path("test_data", "heart-h_impute_mean.csv")
 
->>>>>>> 6a7c6ae1
     df = pd.read_csv(heart_path)
 
     data = df[["chol"]]
@@ -425,11 +413,7 @@
 
     assert np.allclose(rslt1, exp)
     assert np.allclose(rslt2, exp)
-<<<<<<< HEAD
-    rslt1_inverse = tfidf.inverse_transform(rslt1).values
-=======
     rslt1_inverse = tfidf.inverse_transform(rslt1).values  # TODO move to
     # TODO non DataFrame output
->>>>>>> 6a7c6ae1
     rslt1_inverse = [x[0] for x in rslt1_inverse]
     assert np.array_equal(rslt1_inverse, exp2)