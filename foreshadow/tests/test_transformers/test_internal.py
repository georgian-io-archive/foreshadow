import pytest


def test_box_cox():
    import numpy as np
    import pandas as pd
    import scipy.stats as ss

    from foreshadow.transformers.internals import BoxCox

    np.random.seed(0)
    data = pd.DataFrame(ss.lognorm.rvs(size=100, s=0.954))
    bc = BoxCox()
    bc_data = bc.fit_transform(data)
    assert ss.shapiro(bc_data)[1] > 0.05
    assert np.allclose(
        data.values.ravel(), bc.inverse_transform(bc_data).values.ravel()
    )


def test_transformer_fancy_impute_set_params():
    import pandas as pd
    from foreshadow.transformers.internals import FancyImputer

    impute = FancyImputer(method="SimpleFill", fill_method="median")
    impute.set_params(**{"fill_method": "mean"})

    df = pd.read_csv("./foreshadow/tests/test_data/heart-h.csv")

    data = df[["chol"]]

    impute.fit(data)
    out = impute.transform(data)
    truth = pd.read_csv(
        "./foreshadow/tests/test_data/heart-h_impute_mean.csv", index_col=0
    )

    assert out.equals(truth)


def test_transformer_fancy_impute_get_params():
    from foreshadow.transformers.internals import FancyImputer

    impute = FancyImputer(method="SimpleFill", fill_method="median")

    assert impute.get_params().get("fill_method", None) == "median"


def test_transformer_fancy_impute_invalid_init():
    from foreshadow.transformers.internals import FancyImputer

    with pytest.raises(ValueError) as e:
        impute = FancyImputer(method="INVALID")

    assert str(e.value) == (
        "Invalid method. Possible values are BiScaler, KNN, "
        "NuclearNormMinimization and SoftImpute"
    )


def test_transformer_fancy_impute_invalid_params():
    from foreshadow.transformers.internals import FancyImputer

    with pytest.raises(ValueError) as e:
        impute = FancyImputer(method="SimpleFill", fill_method="mean")
        impute.set_params(**{"method": "INVALID"})

    assert str(e.value) == (
        "Invalid method. Possible values are BiScaler, KNN, "
        "NuclearNormMinimization and SoftImpute"
    )


def test_transformer_onehotencoder_fit_transform():
    import pandas as pd
    from foreshadow.transformers.internals import OneHotEncoder

    df = pd.DataFrame({"neat": ["apple", "apple", "orange", "apple", "orange"]})
    ohe = OneHotEncoder()
    assert ohe.fit(df) == ohe
    assert list(ohe.transform(df)) == [
        "neat_OneHotEncoder_apple",
        "neat_OneHotEncoder_orange",
    ]


def test_transformer_onehotencoder_fit_transform_keep_cols():
    import pandas as pd
    from foreshadow.transformers.internals import OneHotEncoder

    df = pd.DataFrame({"neat": ["apple", "apple", "orange", "apple", "orange"]})
    ohe = OneHotEncoder(keep_columns=True, name="encoder")
    assert ohe.fit(df) == ohe
    assert list(ohe.transform(df)) == [
        "neat_encoder_origin_0",
        "neat_encoder_apple",
        "neat_encoder_orange",
    ]


def test_drop_transformer_above_thresh():
    import numpy as np
    import pandas as pd
    from foreshadow.transformers.internals import DropFeature

    x = pd.DataFrame({"A": np.arange(10)})

    assert np.array_equal(
        x.values.ravel(), DropFeature().fit_transform(x).values.ravel()
    )


def test_drop_transformer_below_thresh():
    import numpy as np
    import pandas as pd
    from foreshadow.transformers.internals import DropFeature

    # default thresh is 0.3
    x = pd.DataFrame({"A": np.array([np.nan] * 8 + [0.1, 0.1])})

    assert DropFeature().fit_transform(x).values.size == 0


<<<<<<< HEAD
def test_drop_transformer_disallow_inverse():
=======
def test_drop_transformer_string_input():
    import uuid
>>>>>>> 42542495
    import numpy as np
    import pandas as pd
    from foreshadow.transformers.internals import DropFeature

<<<<<<< HEAD
    x = pd.DataFrame({"A": np.array([np.nan] * 8 + [0.1, 0.1])})
    drop_f = DropFeature(raise_on_inverse=True).fit(x)

    with pytest.raises(ValueError) as e:
        drop_f.inverse_transform([1, 2, 10])

    assert str(e.value) == (
        "inverse_transform is not permitted on this DropFeature instance"
    )


def test_drop_transformer_default_inverse():
    import numpy as np
    import pandas as pd
    from foreshadow.transformers.internals import DropFeature

    x = pd.DataFrame({"A": np.array([np.nan] * 8 + [0.1, 0.1])})
    drop_f = DropFeature().fit(x)
    inv = drop_f.inverse_transform([1, 2, 10])

    assert np.array_equal(inv.values.ravel(), np.array([]))
=======
    x = pd.DataFrame({"A": np.array([str(uuid.uuid4()) for _ in range(40)])})

    assert np.array_equal(
        x.values.ravel(), DropFeature().fit_transform(x).values.ravel()
    )
>>>>>>> 42542495
<|MERGE_RESOLUTION|>--- conflicted
+++ resolved
@@ -121,17 +121,11 @@
     assert DropFeature().fit_transform(x).values.size == 0
 
 
-<<<<<<< HEAD
 def test_drop_transformer_disallow_inverse():
-=======
-def test_drop_transformer_string_input():
-    import uuid
->>>>>>> 42542495
     import numpy as np
     import pandas as pd
     from foreshadow.transformers.internals import DropFeature
 
-<<<<<<< HEAD
     x = pd.DataFrame({"A": np.array([np.nan] * 8 + [0.1, 0.1])})
     drop_f = DropFeature(raise_on_inverse=True).fit(x)
 
@@ -153,10 +147,15 @@
     inv = drop_f.inverse_transform([1, 2, 10])
 
     assert np.array_equal(inv.values.ravel(), np.array([]))
-=======
+
+
+def test_drop_transformer_string_input():
+    import uuid
+    import numpy as np
+    import pandas as pd
+    from foreshadow.transformers.internals import DropFeature
+
     x = pd.DataFrame({"A": np.array([str(uuid.uuid4()) for _ in range(40)])})
-
     assert np.array_equal(
         x.values.ravel(), DropFeature().fit_transform(x).values.ravel()
-    )
->>>>>>> 42542495
+    )