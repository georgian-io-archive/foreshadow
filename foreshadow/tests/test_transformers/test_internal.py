import pytest


def test_dummy_encoder():
    import pandas as pd

    from foreshadow.transformers.internals import DummyEncoder

    data = pd.DataFrame({"test": ["a", "a,b,c", "a,b", "a,c"]})
    de = DummyEncoder()
    de.fit(data)
    df = de.transform(data)

    check = pd.DataFrame(
        {
            "test_DummyEncoder_a": [1, 1, 1, 1],
            "test_DummyEncoder_b": [0, 1, 1, 0],
            "test_DummyEncoder_c": [0, 1, 0, 1],
        }
    )

    assert check.equals(df)


def test_dummy_encoder_other():
    import pandas as pd

    from foreshadow.transformers.internals import DummyEncoder

    data = pd.DataFrame(
        {"test": ["a", "a,b,c", "a,b", "a,c,d", "a,b,c", "a,b,c", "a,b,c,e"]}
    )
    de = DummyEncoder(other_cutoff=0.25)
    de.fit(data)
    df = de.transform(data)

    check = pd.DataFrame(
        {
            "test_DummyEncoder_a": [1, 1, 1, 1, 1, 1, 1],
            "test_DummyEncoder_b": [0, 1, 1, 0, 1, 1, 1],
            "test_DummyEncoder_c": [0, 1, 0, 1, 1, 1, 1],
            "test_DummyEncoder_other": [0, 0, 0, 1, 0, 0, 1],
        }
    )

    assert check.equals(df)


def test_box_cox():
    import numpy as np
    import pandas as pd
    import scipy.stats as ss

    from foreshadow.transformers.internals import BoxCox

    np.random.seed(0)
    data = pd.DataFrame(ss.lognorm.rvs(size=100, s=0.954))
    bc = BoxCox()
    bc_data = bc.fit_transform(data)
    assert ss.shapiro(bc_data)[1] > 0.05
    assert np.allclose(
        data.values.ravel(), bc.inverse_transform(bc_data).values.ravel()
    )


def test_transformer_fancy_impute_set_params():
    import os

    import pandas as pd
    from foreshadow.transformers.internals import FancyImputer

<<<<<<< HEAD
    impute_kwargs = {"fill_method": "median"}
    impute = FancyImputer(method="SimpleFill", impute_kwargs=impute_kwargs)
=======
    heart_path = os.path.join(
        os.path.dirname(__file__), "..", "test_data", "heart-h.csv"
    )
    heart_impute_path = os.path.join(
        os.path.dirname(__file__), "..", "test_data", "heart-h_impute_mean.csv"
    )

    impute = FancyImputer(method="SimpleFill", fill_method="median")
>>>>>>> 04f755d0
    impute.set_params(**{"fill_method": "mean"})

    df = pd.read_csv(heart_path)

    data = df[["chol"]]

    impute.fit(data)
    out = impute.transform(data)
    truth = pd.read_csv(heart_impute_path, index_col=0)

    assert out.equals(truth)


def test_transformer_fancy_impute_get_params():
    from foreshadow.transformers.internals import FancyImputer
    impute_kwargs = {"fill_method": "median"}
    impute = FancyImputer(method="SimpleFill", impute_kwargs=impute_kwargs)

    impute_kwargs = impute.get_params().get("impute_kwargs", None)
    assert impute_kwargs is not None
    assert impute_kwargs.get('fill_method', None) == "median"


def test_transformer_fancy_impute_invalid_init():
    from foreshadow.transformers.internals import FancyImputer

    with pytest.raises(ValueError) as e:
        _ = FancyImputer(method="INVALID")

    assert str(e.value) == (
        "Invalid method. Possible values are BiScaler, KNN, "
        "NuclearNormMinimization and SoftImpute"
    )


def test_transformer_fancy_impute_invalid_params():
    from foreshadow.transformers.internals import FancyImputer

    with pytest.raises(ValueError) as e:
        impute = FancyImputer(method="SimpleFill",
                              impute_kwargs={'fill_method': "mean"})
        impute.set_params(**{"method": "INVALID"})

    assert str(e.value) == (
        "Invalid method. Possible values are BiScaler, KNN, "
        "NuclearNormMinimization and SoftImpute"
    )


def test_transformer_onehotencoder_fit_transform():
    import pandas as pd
    from foreshadow.transformers.externals import OneHotEncoder

    df = pd.DataFrame(
        {"neat": ["apple", "apple", "orange", "apple", "orange"]}
    )
    ohe = OneHotEncoder(use_cat_names=True, handle_unknown="ignore")
    assert ohe.fit(df) == ohe
    assert list(ohe.transform(df)) == [
        "neat_OneHotEncoder_neat_apple",
        "neat_OneHotEncoder_neat_orange",
    ]


def test_transformer_onehotencoder_fit_transform_keep_cols():
    import pandas as pd
    from foreshadow.transformers.externals import OneHotEncoder

    df = pd.DataFrame(
        {"neat": ["apple", "apple", "orange", "apple", "orange"]}
    )
    ohe = OneHotEncoder(
        keep_columns=True,
        name="encoder",
        use_cat_names=True,
        handle_unknown="ignore",
    )
    assert ohe.fit(df) == ohe
    assert list(ohe.transform(df)) == [
        "neat_encoder_origin_0",
        "neat_encoder_neat_apple",
        "neat_encoder_neat_orange",
    ]


def test_drop_transformer_above_thresh():
    import numpy as np
    import pandas as pd
    from foreshadow.transformers.internals import DropFeature

    x = pd.DataFrame({"A": np.arange(10)})

    assert np.array_equal(
        x.values.ravel(), DropFeature().fit_transform(x).values.ravel()
    )


def test_drop_transformer_below_thresh():
    import numpy as np
    import pandas as pd
    from foreshadow.transformers.internals import DropFeature

    # default thresh is 0.3
    x = pd.DataFrame({"A": np.array([np.nan] * 8 + [0.1, 0.1])})

    assert DropFeature().fit_transform(x).values.size == 0


def test_drop_transformer_disallow_inverse():
    import numpy as np
    import pandas as pd
    from foreshadow.transformers.internals import DropFeature

    x = pd.DataFrame({"A": np.array([np.nan] * 8 + [0.1, 0.1])})
    drop_f = DropFeature(raise_on_inverse=True).fit(x)

    with pytest.raises(ValueError) as e:
        drop_f.inverse_transform([1, 2, 10])

    assert str(e.value) == (
        "inverse_transform is not permitted on this DropFeature instance"
    )


def test_drop_transformer_default_inverse():
    import numpy as np
    import pandas as pd
    from foreshadow.transformers.internals import DropFeature

    x = pd.DataFrame({"A": np.array([np.nan] * 8 + [0.1, 0.1])})
    drop_f = DropFeature().fit(x)
    inv = drop_f.inverse_transform([1, 2, 10])

    assert np.array_equal(inv.values.ravel(), np.array([]))


def test_drop_transformer_string_input():
    import uuid
    import numpy as np
    import pandas as pd
    from foreshadow.transformers.internals import DropFeature

    x = pd.DataFrame({"A": np.array([str(uuid.uuid4()) for _ in range(40)])})
    assert np.array_equal(
        x.values.ravel(), DropFeature().fit_transform(x).values.ravel()
    )


def test_prepare_financial():
    import numpy as np
    import pandas as pd
    from foreshadow.transformers.internals import PrepareFinancial

    x = pd.DataFrame(
        [
            "Test",
            "(123)",
            "  123",
            "[123]",
            "123,",
            "123.",
            "-123",
            "123,123",
            "ab123.3",
        ]
    )
    expected = pd.DataFrame(
        [
            np.nan,
            "(123)",
            "123",
            "[123]",
            "123,",
            "123.",
            "-123",
            "123,123",
            "123.3",
        ]
    ).values
    out = PrepareFinancial().fit_transform(x).values

    assert np.all((out == expected) | (pd.isnull(out) == pd.isnull(expected)))


def test_convert_financial_us():
    import numpy as np
    import pandas as pd
    from foreshadow.transformers.internals import ConvertFinancial

    x = pd.DataFrame(
        [
            "0",
            "000",
            "0.9",
            "[0.9]",
            "-.3",
            "30.00",
            "1,000",
            "1.000,000",
            "1.1.1",
        ]
    )
    expected = pd.DataFrame(
        [0.0, 0.0, 0.9, -0.9, -0.3, 30.0, 1000.0, np.nan, np.nan]
    ).values
    out = ConvertFinancial().fit_transform(x).values
    assert np.all((out == expected) | (pd.isnull(out) == pd.isnull(expected)))


def test_convert_financial_eu():
    import numpy as np
    import pandas as pd
    from foreshadow.transformers.internals import ConvertFinancial

    x = pd.DataFrame(
        [
            "0",
            "000",
            "0,9",
            "[0,9]",
            "-,3",
            "30,00",
            "1.000",
            "1,000.000",
            "1.1.1",
        ]
    )
    expected = pd.DataFrame(
        [0, 0, 0.9, -0.9, -0.3, 30.0, 1000.0, np.nan, np.nan]
    ).values
    out = ConvertFinancial(is_euro=True).fit_transform(x).values
    assert np.all((out == expected) | (pd.isnull(out) == pd.isnull(expected)))


def test_uncommon_remover_integers():
    import numpy as np
    import pandas as pd
    from foreshadow.transformers.internals import UncommonRemover

    x = pd.DataFrame({"A": np.array([0, 2, 10] + [1] * 400 + [3] * 400)})
    standard = UncommonRemover().fit_transform(x)
    set_replacement = UncommonRemover(replacement=1).fit_transform(x)

    assert np.array_equal(
        pd.unique(standard.values.ravel()),
        np.array(["UncommonRemover_Other", 1, 3], dtype="object"),
    )
    assert np.array_equal(
        pd.unique(set_replacement.values.ravel()), np.array([1, 3])
    )


def test_uncommon_remover_strings():
    import numpy as np
    import pandas as pd
    from foreshadow.transformers.internals import UncommonRemover

    x = pd.DataFrame(
        {"A": np.array(["A", "B", "C"] + ["D"] * 400 + ["E"] * 400)}
    )
    standard = UncommonRemover().fit_transform(x)
    set_replacement = UncommonRemover(replacement="D").fit_transform(x)

    assert np.array_equal(
        pd.unique(standard.values.ravel()),
        np.array(["UncommonRemover_Other", "D", "E"], dtype="object"),
    )
    assert np.array_equal(
        pd.unique(set_replacement.values.ravel()), np.array(["D", "E"])
    )


def test_html_remover_basic():
    import numpy as np
    import pandas as pd
    from foreshadow.transformers.internals import HTMLRemover

    df = pd.DataFrame(
        ["<h1>Header<h1/>", "Normal Text", "<br/><br/>More text"]
    )
    df_assert = pd.DataFrame(["Header", "Normal Text", "More text"])

    hr = HTMLRemover()

    assert np.array_equal(
        hr.fit_transform(df).values.ravel(), df_assert.values.ravel()
    )


def test_html_remover_is_html():
    from foreshadow.transformers.internals import HTMLRemover

    html = "<b>Real Tag</b> Test"
    not_html = "<not tag>"

    assert HTMLRemover.is_html(html)
    assert not HTMLRemover.is_html(not_html)


def test_to_string_tf():
    import numpy as np
    import pandas as pd
    from foreshadow.transformers.internals import ToString

    data = [0, 1, 2, 3, np.nan]
    arr = np.array(data)
    df = pd.DataFrame(data)

    expected = ["0.0", "1.0", "2.0", "3.0", "nan"]

    ts = ToString()

    assert expected == ts.transform(arr).values.ravel().tolist()
    assert expected == ts.transform(df).values.ravel().tolist()


def test_tfidf_and_sparse_processing_core():
    import numpy as np
    import pandas as pd
    from foreshadow.transformers.internals import FixedTfidfVectorizer

    X1 = ["Test", "Another test", "How about another"]
    X2 = pd.DataFrame(["Test", "Another test", "How about another"])

    exp = [
        [0.0, 0.0, 0.0, 1.0],
        [0.0, 0.7071067811865476, 0.0, 0.7071067811865476],
        [0.6227660078332259, 0.4736296010332684, 0.6227660078332259, 0.0],
    ]
    exp2 = [["test"], ["another", "test"], ["about", "another", "how"]]

    tfidf = FixedTfidfVectorizer()

    rslt1 = tfidf.fit_transform(X1)
    rslt2 = tfidf.fit(X2).transform(X2)

    assert np.allclose(rslt1, exp)
    assert np.allclose(rslt2, exp)
    assert tfidf.inverse_transform(rslt1) == exp2<|MERGE_RESOLUTION|>--- conflicted
+++ resolved
@@ -69,20 +69,15 @@
     import pandas as pd
     from foreshadow.transformers.internals import FancyImputer
 
-<<<<<<< HEAD
-    impute_kwargs = {"fill_method": "median"}
+    impute_kwargs = {"fill_method": "mean"}
+
     impute = FancyImputer(method="SimpleFill", impute_kwargs=impute_kwargs)
-=======
     heart_path = os.path.join(
         os.path.dirname(__file__), "..", "test_data", "heart-h.csv"
     )
     heart_impute_path = os.path.join(
         os.path.dirname(__file__), "..", "test_data", "heart-h_impute_mean.csv"
     )
-
-    impute = FancyImputer(method="SimpleFill", fill_method="median")
->>>>>>> 04f755d0
-    impute.set_params(**{"fill_method": "mean"})
 
     df = pd.read_csv(heart_path)
 
@@ -420,4 +415,6 @@
 
     assert np.allclose(rslt1, exp)
     assert np.allclose(rslt2, exp)
-    assert tfidf.inverse_transform(rslt1) == exp2+    rslt1_inverse = tfidf.inverse_transform(rslt1).values
+    rslt1_inverse = [x[0] for x in rslt1_inverse]
+    assert np.array_equal(rslt1_inverse, exp2)