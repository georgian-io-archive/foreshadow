--- conflicted
+++ resolved
@@ -148,14 +148,8 @@
 
     impute.fit(data)
     out = impute.transform(data)
-<<<<<<< HEAD
-    truth = pd.read_csv(
-        "./foreshadow/tests/test_data/heart-h_impute_mean.csv", index_col=0
-    )
-=======
     truth = pd.read_csv(heart_impute_path, index_col=0)
 
->>>>>>> 04f755d0
     assert out.equals(truth)
 
 
@@ -184,14 +178,8 @@
 
     impute.fit(data)
     out = impute.transform(data)
-<<<<<<< HEAD
-    truth = pd.read_csv(
-        "./foreshadow/tests/test_data/heart-h_impute_median.csv", index_col=0
-    )
-=======
     truth = pd.read_csv(heart_impute_path, index_col=0)
 
->>>>>>> 04f755d0
     assert out.equals(truth)
 
 
