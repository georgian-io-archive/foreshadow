"""Test the data_preparer.py file."""
import pytest

from foreshadow.utils.testing import get_file_path


@pytest.mark.parametrize(
    "cleaner_kwargs,expected_error",
    [
        ({}, None),
        (None, None),
        ({"random_kwarg": "random_value"}, TypeError),  # replace with real
        # kwargs
        ([], ValueError),
    ],
)
def test_data_preparer_init(cleaner_kwargs, expected_error):
    """Test creation of DataPreparer with kwargs.

    Args:
          cleaner_kwargs: kwargs to CleanerMapper step
          expected_error: expected error from initialization. None if no
            expected error.

    """
    from foreshadow.preparer import DataPreparer
    from foreshadow.columnsharer import ColumnSharer

    cs = ColumnSharer()
    if expected_error is not None:
        with pytest.raises(expected_error) as e:
            DataPreparer(cs, cleaner_kwargs=cleaner_kwargs)
        assert issubclass(e.type, expected_error)
    else:
        DataPreparer(cs, cleaner_kwargs=cleaner_kwargs)


@pytest.mark.parametrize("cleaner_kwargs", [({}), (None)])
def test_data_preparer_fit(cleaner_kwargs):
    """Test fitting of DataPreparer after creation with kwargs.

    Args:
          cleaner_kwargs: kwargs to CleanerMapper step

    """
    from foreshadow.preparer import DataPreparer
    from foreshadow.columnsharer import ColumnSharer
    import pandas as pd

    boston_path = get_file_path("data", "boston_housing.csv")
    data = pd.read_csv(boston_path)

    cs = ColumnSharer()
    dp = DataPreparer(cs, cleaner_kwargs=cleaner_kwargs)
    dp.fit(data)


@pytest.mark.parametrize("deep", [True, False])
def test_data_preparer_get_params(deep):
    """Test thet get_params returns the minimum required.

    Args:
        deep: arg to get_params

    """
    from foreshadow.preparer import DataPreparer

    dp = DataPreparer()
    params = dp.get_params(deep=deep)
    assert "cleaner_kwargs" in params
    assert "column_sharer" in params
    assert "engineerer_kwargs" in params
    assert "intent_kwargs" in params
    assert "preprocessor_kwargs" in params
    assert "reducer_kwargs" in params
    assert "y_var" in params
    assert "steps" in params


def test_data_preparer_serialization_has_one_column_sharer():
    """Test DataPreparer serialization after fitting. The serialized
    object should contain only 1 column_sharer instance.

    """
    from foreshadow.preparer import DataPreparer
    from foreshadow.columnsharer import ColumnSharer
    import pandas as pd

    boston_path = get_file_path("data", "boston_housing.csv")
    data = pd.read_csv(boston_path)

    cs = ColumnSharer()
    dp = DataPreparer(cs)
    dp.fit(data)

    dp_serialized = dp.serialize(method="dict", deep=True)

    key_name = "column_sharer"
    assert key_name in dp_serialized
    dp_serialized.pop(key_name)

    def check_has_no_column_sharer(dat, target):
        if isinstance(dat, dict):
            matching_keys = [key for key in dat if key.endswith(target)]
            assert len(matching_keys) == 0
            for key in dat:
                check_has_no_column_sharer(dat[key], target)
        elif isinstance(dat, list):
            for item in dat:
                check_has_no_column_sharer(item, target)

    check_has_no_column_sharer(dp_serialized, key_name)


def test_data_preparer_deserialization():
    from foreshadow.preparer import DataPreparer
    from foreshadow.columnsharer import ColumnSharer
    import pandas as pd

    boston_path = get_file_path("data", "boston_housing.csv")
    data = pd.read_csv(boston_path)
    # data = data[["crim", "indus", "ptratio", "tax", "zn"]]
    # data = data[["crim", "indus"]]
    # data = data[["nox"]]

    cs = ColumnSharer()
    dp = DataPreparer(cs)

    dp.fit(data)
    data_transformed = dp.transform(data)
<<<<<<< HEAD

    dp.to_json("data_preparerer_deep_true.json", deep=True)
    dp2 = DataPreparer.from_json("data_preparerer_deep_true.json")
=======
    dp.to_json("data_preparerer.json")

    dp2 = DataPreparer.from_json("data_preparerer.json")
>>>>>>> c369bf05
    dp2.fit(data)
    data_transformed2 = dp2.transform(data)

    from pandas.util.testing import assert_frame_equal

    assert_frame_equal(data_transformed, data_transformed2)<|MERGE_RESOLUTION|>--- conflicted
+++ resolved
@@ -128,15 +128,9 @@
 
     dp.fit(data)
     data_transformed = dp.transform(data)
-<<<<<<< HEAD
-
-    dp.to_json("data_preparerer_deep_true.json", deep=True)
-    dp2 = DataPreparer.from_json("data_preparerer_deep_true.json")
-=======
     dp.to_json("data_preparerer.json")
 
     dp2 = DataPreparer.from_json("data_preparerer.json")
->>>>>>> c369bf05
     dp2.fit(data)
     data_transformed2 = dp2.transform(data)
 
