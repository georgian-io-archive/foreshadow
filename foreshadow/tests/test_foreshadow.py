--- conflicted
+++ resolved
@@ -50,15 +50,10 @@
     from foreshadow.preparer import DataPreparer
     from foreshadow.cachemanager import CacheManager
 
-<<<<<<< HEAD
     dp = DataPreparer(cache_manager=CacheManager())
-    foreshadow = Foreshadow(X_preparer=dp)
-=======
-    dp = DataPreparer(column_sharer=ColumnSharer())
     foreshadow = Foreshadow(
         problem_type=ProblemType.CLASSIFICATION, X_preparer=dp
     )
->>>>>>> 5d88d7b9
     assert foreshadow.X_preparer == dp
 
 
