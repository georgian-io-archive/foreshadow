def test_metaestimator_predict():
    import numpy as np

    from sklearn.preprocessing import StandardScaler
    from sklearn.linear_model import LinearRegression
    from sklearn.model_selection import train_test_split

    from foreshadow.estimators import MetaEstimator

    np.random.seed(0)

    me = MetaEstimator(LinearRegression(), StandardScaler())
    X = np.arange(200).reshape((-1, 1))
    y = np.random.normal(100, 10, 200).reshape((-1, 1))
    X_train, X_test, y_train, y_test = train_test_split(X, y, test_size=0.2)

    me.fit(X_train, y_train)

    # comapre
    scaler = StandardScaler().fit(y_train)
    est = LinearRegression().fit(X_train, scaler.transform(y_train))
    assert np.allclose(
        me.predict(X_test), scaler.inverse_transform(est.predict(X_test))
    )


def test_metaestimator_predict_proba():
    import numpy as np

<<<<<<< HEAD
    from sklearn.preprocessing import OneHotEncoder
=======
    from sklearn.preprocessing import LabelEncoder
>>>>>>> 0abb2bc8
    from sklearn.linear_model import LogisticRegression
    from sklearn.model_selection import train_test_split

    from foreshadow.estimators import MetaEstimator
    from foreshadow.transformers.internals import FixedLabelEncoder as LabelEncoder

    np.random.seed(0)

    me = MetaEstimator(LogisticRegression(), LabelEncoder())
    X = np.arange(100).reshape((-1, 1))
    y = np.array(["A"] * 50 + ["B"] * 50)
    X_train, X_test, y_train, y_test = train_test_split(X, y, test_size=0.2)

    me.fit(X_train, y_train)

    # comapre
    scaler = LabelEncoder().fit(y_train)
    est = LogisticRegression().fit(X_train, scaler.transform(y_train))
    assert np.allclose(me.predict_proba(X_test), est.predict_proba(X_test))


def test_metaestimator_score():
    import numpy as np

<<<<<<< HEAD
    from sklearn.preprocessing import OneHotEncoder
=======
    from sklearn.preprocessing import LabelEncoder
>>>>>>> 0abb2bc8
    from sklearn.linear_model import LogisticRegression
    from sklearn.model_selection import train_test_split

    from foreshadow.estimators import MetaEstimator
    from foreshadow.transformers.internals import FixedLabelEncoder as LabelEncoder

    np.random.seed(0)

    me = MetaEstimator(LogisticRegression(), LabelEncoder())
    X = np.arange(100).reshape((-1, 1))
    y = np.array(["A"] * 50 + ["B"] * 50)
    X_train, X_test, y_train, y_test = train_test_split(X, y, test_size=0.2)

    me.fit(X_train, y_train)

    # comapre
    scaler = LabelEncoder().fit(y_train)
    est = LogisticRegression().fit(X_train, scaler.transform(y_train))
    assert np.allclose(
        me.score(X_test, y_test), est.score(X_test, scaler.transform(y_test))
    )<|MERGE_RESOLUTION|>--- conflicted
+++ resolved
@@ -27,16 +27,13 @@
 def test_metaestimator_predict_proba():
     import numpy as np
 
-<<<<<<< HEAD
-    from sklearn.preprocessing import OneHotEncoder
-=======
-    from sklearn.preprocessing import LabelEncoder
->>>>>>> 0abb2bc8
     from sklearn.linear_model import LogisticRegression
     from sklearn.model_selection import train_test_split
 
     from foreshadow.estimators import MetaEstimator
-    from foreshadow.transformers.internals import FixedLabelEncoder as LabelEncoder
+    from foreshadow.transformers.internals import (
+        FixedLabelEncoder as LabelEncoder,
+    )
 
     np.random.seed(0)
 
@@ -56,16 +53,13 @@
 def test_metaestimator_score():
     import numpy as np
 
-<<<<<<< HEAD
-    from sklearn.preprocessing import OneHotEncoder
-=======
-    from sklearn.preprocessing import LabelEncoder
->>>>>>> 0abb2bc8
     from sklearn.linear_model import LogisticRegression
     from sklearn.model_selection import train_test_split
 
     from foreshadow.estimators import MetaEstimator
-    from foreshadow.transformers.internals import FixedLabelEncoder as LabelEncoder
+    from foreshadow.transformers.internals import (
+        FixedLabelEncoder as LabelEncoder,
+    )
 
     np.random.seed(0)
 
