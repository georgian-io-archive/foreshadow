--- conflicted
+++ resolved
@@ -106,11 +106,8 @@
 )
 def test_is_wrapped(transformer_name):
     import sklearn.preprocessing as sk_tf_lib
-<<<<<<< HEAD
+
     import foreshadow.transformers.concrete as fs_tf_lib
-=======
-    import foreshadow.transformers.externals as fs_tf_lib
->>>>>>> 2bd42369
     from foreshadow.utils import is_wrapped
 
     sk_tf = getattr(sk_tf_lib, transformer_name)()
