import pytest


@pytest.fixture(autouse=True)
def patch_intents(mocker):
    from copy import deepcopy
    from ..intents.base import BaseIntent
    from ..intents import registry
    from ..transformers.externals import Imputer, PCA

    _saved_registry = deepcopy(registry._registry)
    registry._registry = {}

    class TestGenericIntent(BaseIntent):
        dtype = "str"
        children = ["TestNumericIntent", "TestIntentOne"]

        single_pipeline_template = []
        multi_pipeline_template = [
            ("pca", (PCA, {"n_components": 2, "name": "pca"}), False)
        ]

        @classmethod
        def is_intent(cls, df):
            return True

    class TestNumericIntent(TestGenericIntent):
        dtype = "float"
        children = []

        single_pipeline_template = [
            ("impute", (Imputer, {"strategy": "mean", "name": "impute"}), False)
        ]
        multi_pipeline_template = []

        @classmethod
        def is_intent(cls, df):
            return True

    class TestIntentOne(TestGenericIntent):
        dtype = "str"
        children = ["TestIntentTwo", "TestIntentThree"]

        single_pipeline_template = []
        multi_pipeline_template = []

        @classmethod
        def is_intent(cls, df):
            return False

    class TestIntentTwo(TestIntentOne):
        dtype = "str"
        children = []

        single_pipeline_template = []
        multi_pipeline_template = []

        @classmethod
        def is_intent(cls, df):
            return False

    class TestIntentThree(TestIntentOne):
        dtype = "str"
        children = []

        single_pipeline_template = []
        multi_pipeline_template = []

        @classmethod
        def is_intent(cls, df):
            return False

    mocker.patch(
        "foreshadow.preprocessor.GenericIntent.priority_traverse",
        side_effect=TestGenericIntent.priority_traverse,
    )

    # test runs here
    yield
    # reset registry state
    registry._registry = _saved_registry


def test_preprocessor_init_empty():
    """Verifies that preprocessor object initializes correctly with empty values."""

    from foreshadow.preprocessor import Preprocessor

    proc = Preprocessor()

    assert proc._intent_map == {}
    assert proc._intent_pipelines == {}
    assert proc._intent_trace == []
    assert proc._multi_column_map == []
    assert proc._choice_map == {}


def test_preprocessor_init_json_intent_map():
    """Loads config from JSON and checks to ensure intent map was populated"""

    import json
    from foreshadow.preprocessor import Preprocessor

    proc = Preprocessor(
        from_json=json.load(
            open(
                "./foreshadow/tests/test_configs/override_column_intent_pipeline.json",
                "r",
            )
        )
    )

    assert "crim" in proc._intent_map.keys()
    print(proc._intent_map)
    print(type(proc._intent_map["crim"]))
    assert proc._intent_map["crim"].__name__ == "TestGenericIntent"


def test_preprocessor_intent_dependency_order():
    from foreshadow.preprocessor import Preprocessor
    from foreshadow.intents.registry import registry_eval

    proc = Preprocessor()
    proc._intent_map = {
        "1": registry_eval("TestIntentOne"),
        "2": registry_eval("TestIntentTwo"),
        "3": registry_eval("TestIntentThree"),
        "4": registry_eval("TestGenericIntent"),
    }

    proc._build_dependency_order()

    print("Intent_trace: ", proc._intent_trace)

    assert [c.__name__ for c in proc._intent_trace] == [
        "TestGenericIntent",
        "TestIntentOne",
        "TestIntentTwo",
        "TestIntentThree",
    ] or [c.__name__ for c in proc._intent_trace] == [
        "TestGenericIntent",
        "TestIntentOne",
        "TestIntentThree",
        "TestIntentTwo",
    ]


def test_preprocessor_init_json_pipeline_map():
    """Loads config from JSON and checks to ensure pipeline map was populated"""

    import json
    from foreshadow.preprocessor import Preprocessor
    from foreshadow.utils import PipelineStep

    proc = Preprocessor(
        from_json=json.load(
            open(
                "./foreshadow/tests/test_configs/override_column_intent_pipeline.json",
                "r",
            )
        )
    )

    assert "crim" in proc._pipeline_map.keys()
    assert type(proc._pipeline_map["crim"]).__name__ == "Pipeline"
    assert len(proc._pipeline_map["crim"].steps) == 1
    assert proc._pipeline_map["crim"].steps[0][PipelineStep["NAME"]] == "Scaler"

    transformer = proc._pipeline_map["crim"].steps[0][PipelineStep["CLASS"]]

    assert type(transformer).__name__ == "StandardScaler"
    assert hasattr(transformer, "name")
    assert not transformer.with_mean


def test_preprocessor_init_json_multi_pipeline():
    """Loads config from JSON and checks to ensure _multi_column_map was populated"""

    import json
    from foreshadow.preprocessor import Preprocessor
    from foreshadow.utils import PipelineStep

    proc = Preprocessor(
        from_json=json.load(
            open("./foreshadow/tests/test_configs/override_multi_pipeline.json", "r")
        )
    )

    assert len(proc._multi_column_map) == 1

    pipe = proc._multi_column_map[0]

    assert len(pipe) == 3
    assert pipe[0] == "pca"
    assert pipe[1] == ["crim", "indus", "nox"]

    obj = pipe[2]

    assert type(obj).__name__ == "Pipeline"
    assert len(obj.steps) == 1
    assert obj.steps[0][PipelineStep["NAME"]] == "PCA"

    transformer = obj.steps[0][PipelineStep["CLASS"]]

    assert type(transformer).__name__ == "PCA"
    assert hasattr(transformer, "name")
    assert transformer.n_components == 2


def test_preprocessor_init_json_intent_override_multi():
    """Loads config from JSON and checks to ensure
    multi-pipeline intent maps are populated"""

    import json
    from foreshadow.preprocessor import Preprocessor
    from foreshadow.utils import PipelineStep

    proc = Preprocessor(
        from_json=json.load(
            open(
                "./foreshadow/tests/test_configs/override_intent_pipeline_multi.json",
                "r",
            )
        )
    )

    assert "TestNumericIntent" in proc._intent_pipelines.keys()

    pipes = proc._intent_pipelines["TestNumericIntent"]

    assert "multi" in pipes.keys()

    multi = pipes["multi"]

    assert type(multi).__name__ == "Pipeline"
    assert len(multi.steps) == 1

    step = multi.steps[0]

    assert step[0] == "pca"

    transformer = step[PipelineStep["CLASS"]]

    assert type(transformer).__name__ == "PCA"
    assert hasattr(transformer, "name")
    assert transformer.n_components == 3


def test_preprocessor_init_json_intent_override_single():
    """Loads config from JSON and checks to ensure
    single-pipeline intent maps are populated"""

    import json
    from foreshadow.preprocessor import Preprocessor
    from foreshadow.utils import PipelineStep

    proc = Preprocessor(
        from_json=json.load(
            open(
                "./foreshadow/tests/test_configs/override_intent_pipeline_single.json",
                "r",
            )
        )
    )

    assert "TestNumericIntent" in proc._intent_pipelines.keys()

    pipes = proc._intent_pipelines["TestNumericIntent"]

    assert "single" in pipes.keys()

    single = pipes["single"]

    assert type(single).__name__ == "Pipeline"
    assert len(single.steps) == 1

    step = single.steps[0]

    assert step[PipelineStep["NAME"]] == "impute"

    transformer = step[1]

    assert type(transformer).__name__ == "Imputer"
    assert hasattr(transformer, "name")
    assert transformer.strategy == "mean"


def test_preprocessor_fit_map_intents_default():
    """Loads config from JSON and fits preprocessor and ensures config
    intent maps override auto-detect"""
    import pandas as pd
    from foreshadow.preprocessor import Preprocessor

    df = pd.read_csv("./foreshadow/tests/test_data/boston_housing.csv")

    proc_default = Preprocessor()

    proc_default.fit(df.copy(deep=True))

    assert "crim" in proc_default._intent_map
    assert proc_default._intent_map["crim"].__name__ == "TestNumericIntent"


def test_preprocessor_fit_map_intents_override():
    """Loads config from JSON and fits preprocessor and ensures
    config intent maps override auto-detect"""

    import json
    import pandas as pd
    from foreshadow.preprocessor import Preprocessor

    df = pd.read_csv("./foreshadow/tests/test_data/boston_housing.csv")

    proc_override = Preprocessor(
        from_json=json.load(
            open(
                "./foreshadow/tests/test_configs/override_column_intent_pipeline.json",
                "r",
            )
        )
    )

    proc_override.fit(df.copy(deep=True))

    assert "crim" in proc_override._intent_map
    assert proc_override._intent_map["crim"].__name__ == "TestGenericIntent"


def test_preprocessor_fit_create_single_pipeline_default():
    """Loads config from JSON and fits preprocessor
    and ensures pipeline maps are overridden"""

    import pandas as pd
    from foreshadow.preprocessor import Preprocessor
    from foreshadow.intents.registry import registry_eval

    df = pd.read_csv("./foreshadow/tests/test_data/boston_housing.csv")
    cols = list(df)

    proc_default = Preprocessor()
    proc_default.fit(df.copy(deep=True))

    for c in cols:
        assert c in proc_default._pipeline_map
        assert type(proc_default._pipeline_map[c]).__name__ == "Pipeline"

    numeric = registry_eval("TestNumericIntent")

    assert str(list(zip(*proc_default._pipeline_map["crim"].steps))[1]) == str(
        list(zip(*numeric.single_pipeline()))[1]
    )


def test_preprocessor_fit_create_single_pipeline_override_column():
    """Loads config from JSON and fits preprocessor
    and ensures pipeline maps are overridden"""

    import json
    import pandas as pd
    from foreshadow.preprocessor import Preprocessor
    from foreshadow.utils import PipelineStep

    df = pd.read_csv("./foreshadow/tests/test_data/boston_housing.csv")
    cols = list(df)

    proc_column = Preprocessor(
        from_json=json.load(
            open(
                "./foreshadow/tests/test_configs/override_column_intent_pipeline.json",
                "r",
            )
        )
    )
    proc_column.fit(df.copy(deep=True))

    for c in cols:
        assert c in proc_column._pipeline_map
        assert type(proc_column._pipeline_map[c]).__name__ == "Pipeline"

    assert proc_column._pipeline_map["crim"].steps[0][PipelineStep["NAME"]] == "Scaler"


def test_preprocessor_fit_create_single_pipeline_override_intent():
    """Loads config from JSON and fits preprocessor
    and ensures pipeline maps are overridden"""

    import json
    import pandas as pd
    from foreshadow.preprocessor import Preprocessor
    from foreshadow.utils import PipelineStep

    df = pd.read_csv("./foreshadow/tests/test_data/boston_housing.csv")
    cols = list(df)

    proc_intent = Preprocessor(
        from_json=json.load(
            open(
                "./foreshadow/tests/test_configs/override_intent_pipeline_single.json",
                "r",
            )
        )
    )

    proc_intent.fit(df.copy(deep=True))

    for c in cols:
        assert c in proc_intent._pipeline_map
        assert type(proc_intent._pipeline_map[c]).__name__ == "Pipeline"

    assert proc_intent._pipeline_map["crim"].steps[0][PipelineStep["NAME"]] == "impute"


def test_preprocessor_make_empty_pipeline():
    import json
    import pandas as pd
    from foreshadow.preprocessor import Preprocessor

    df = pd.read_csv("./foreshadow/tests/test_data/boston_housing.csv")
    orig = df.copy(deep=True)

    proc = Preprocessor(
        from_json=json.load(
            open("./foreshadow/tests/test_configs/empty_pipeline_test.json", "r")
        )
    )
    proc.fit(df)
    out = proc.transform(df)

    out = out.reindex_axis(sorted(out.columns), axis=1)
    orig = orig.reindex_axis(sorted(orig.columns), axis=1)

    assert out.equals(orig)


def test_preprocessor_make_pipeline():
    """Loads config from JSON that utilizes all
    functionality of system and verifies successful pipeline completion"""

    import json
    import pandas as pd
    from collections import Counter
    from foreshadow.preprocessor import Preprocessor
    from foreshadow.intents.registry import registry_eval
    from foreshadow.utils import PipelineStep

    df = pd.read_csv("./foreshadow/tests/test_data/boston_housing.csv")
    proc = Preprocessor(
        from_json=json.load(
            open("./foreshadow/tests/test_configs/complete_pipeline_test.json", "r")
        )
    )

    proc.fit(df)

    assert len(proc.pipeline.steps) == 3

    assert proc.pipeline.steps[0][PipelineStep["NAME"]] == "single"
    assert proc.pipeline.steps[1][PipelineStep["NAME"]] == "multi"
    assert proc.pipeline.steps[2][PipelineStep["NAME"]] == "collapse"

    assert (
        type(proc.pipeline.steps[0][PipelineStep["CLASS"]]).__name__
        == "ParallelProcessor"
    )
    assert type(proc.pipeline.steps[1][PipelineStep["CLASS"]]).__name__ == "Pipeline"
    assert (
        type(proc.pipeline.steps[2][PipelineStep["CLASS"]]).__name__
        == "ParallelProcessor"
    )

    assert Counter(
        [
            t.steps[0][PipelineStep["NAME"]]
            for t in list(
                zip(*proc.pipeline.steps[0][PipelineStep["CLASS"]].transformer_list)
            )[1]
        ]
    ) == Counter(
        [
            "impute",
            "impute",
            "impute",
            "impute",
            "impute",
            "impute",
            "impute",
            "impute",
            "impute",
            "impute",
            "impute",
            "impute",
            "Scaler",
        ]
    )

    assert len(proc.pipeline.steps[1][PipelineStep["CLASS"]].steps) == 3

    assert (
        proc.pipeline.steps[1][PipelineStep["CLASS"]].steps[0][PipelineStep["NAME"]]
        == "TestNumericIntent"
    )
    assert (
        proc.pipeline.steps[1][PipelineStep["CLASS"]]
        .steps[0][PipelineStep["CLASS"]]
        .transformer_list[0][PipelineStep["CLASS"]]
        .steps[0][PipelineStep["NAME"]]
        == "pca"
    )

    assert (
        proc.pipeline.steps[1][PipelineStep["CLASS"]].steps[1][PipelineStep["NAME"]]
        == "TestGenericIntent"
    )
    assert str(
        proc.pipeline.steps[1][PipelineStep["CLASS"]]
        .steps[1][PipelineStep["CLASS"]]
        .transformer_list[0][PipelineStep["CLASS"]]
        .steps
    ) == str(registry_eval("TestGenericIntent").multi_pipeline())

    assert (
        proc.pipeline.steps[1][PipelineStep["CLASS"]].steps[2][PipelineStep["NAME"]]
        == "pca"
    )

    assert (
        proc.pipeline.steps[2][PipelineStep["CLASS"]].transformer_list[0][
            PipelineStep["NAME"]
        ]
        == "null"
    )


def test_preprocessor_fit_transform():
    import json
    import pandas as pd
    from foreshadow.preprocessor import Preprocessor

    df = pd.read_csv("./foreshadow/tests/test_data/boston_housing.csv")

    truth = pd.read_csv(
        "./foreshadow/tests/test_data/boston_housing_processed.csv", index_col=0
    )
    proc = Preprocessor(
        from_json=json.load(
            open("./foreshadow/tests/test_configs/complete_pipeline_test.json", "r")
        )
    )
    proc.fit(df)
    out = proc.transform(df)

    assert set([c for l in list(out) for c in l.split("_")]) == set(
        [c for l in list(truth) for c in l.split("_")]
    )


def test_preprocessor_inverse_transform():

    import numpy as np
    import pandas as pd
    from foreshadow.preprocessor import Preprocessor

    df = pd.read_csv("./foreshadow/tests/test_data/boston_housing.csv")
    js = {
        "columns": {
            "medv": [
                "TestGenericIntent",
                [["StandardScaler", "Scaler", {"with_mean": True}]],
            ]
        }
    }
    proc = Preprocessor(from_json=js)
    col = df[["medv"]]
    proc.fit(col)

    assert proc.is_linear
    assert np.allclose(proc.inverse_transform(proc.transform(col)).values, col.values)


def test_preprocessor_inverse_transform_unfit():

    import numpy as np
    import pandas as pd
    from foreshadow.preprocessor import Preprocessor

    proc = Preprocessor()

    with pytest.raises(ValueError) as e:
        proc.inverse_transform(pd.DataFrame([1, 2, 3, 4]))

    assert str(e.value) == "Pipeline not fit, cannot transform."


def test_preprocessor_inverse_transform_multicol():

    import pandas as pd
    from foreshadow.preprocessor import Preprocessor

    df = pd.read_csv("./foreshadow/tests/test_data/boston_housing.csv")
    js = {
        "columns": {
            "medv": [
                "TestGenericIntent",
                [["StandardScaler", "Scaler", {"with_mean": True}]],
            ]
        }
    }
    proc = Preprocessor(from_json=js)
    col = df[["medv", "crim"]]
    proc.fit(col)
    out = proc.transform(col)

    assert not proc.is_linear

    with pytest.raises(ValueError) as e:
        proc.inverse_transform(out)

    assert str(e.value) == "Pipeline does not support inverse transform!"


def test_preprocessor_get_params():
    import json
    import pickle
    import pandas as pd
    from foreshadow.preprocessor import Preprocessor

    df = pd.read_csv("./foreshadow/tests/test_data/boston_housing.csv")
    truth = pickle.load(open("./foreshadow/tests/test_configs/tests_params.pkl", "rb"))
    proc = Preprocessor(
        from_json=json.load(
            open("./foreshadow/tests/test_configs/complete_pipeline_test.json", "r")
        )
    )
    proc.fit(df)

    assert proc.get_params().keys() == truth.keys()


def test_preprocessor_set_params():
    import json
    import pickle
    import pandas as pd
    from foreshadow.preprocessor import Preprocessor

    df = pd.read_csv("./foreshadow/tests/test_data/boston_housing.csv")
    params = pickle.load(open("./foreshadow/tests/test_configs/tests_params.pkl", "rb"))
    proc = Preprocessor(
        from_json=json.load(
            open("./foreshadow/tests/test_configs/complete_pipeline_test.json", "r")
        )
    )
    proc.fit(df)
    proc.set_params(**params)

    assert proc.get_params().keys() == params.keys()


def test_preprocessor_malformed_json_transformer():
    import json
    from foreshadow.preprocessor import Preprocessor

    with pytest.raises(ValueError) as e:
        Preprocessor(
            from_json=json.load(
                open("./foreshadow/tests/test_configs/malformed_transformer.json", "r")
            )
        )

    assert str(e.value).startswith("Malformed transformer")


def test_preprocessor_invalid_json_transformer_class():
    import json
    from foreshadow.preprocessor import Preprocessor

    with pytest.raises(ValueError) as e:
        Preprocessor(
            from_json=json.load(
                open(
                    "./foreshadow/tests/test_configs/invalid_transformer_class.json",
                    "r",
                )
            )
        )

    assert str(e.value).startswith("Could not import defined transformer")


def test_preprocessor_invalid_json_transformer_params():
    import json
    from foreshadow.preprocessor import Preprocessor

    with pytest.raises(ValueError) as e:
        Preprocessor(
            from_json=json.load(
                open(
                    "./foreshadow/tests/test_configs/invalid_transformer_params.json",
                    "r",
                )
            )
        )

    print(str(e.value))
    assert str(e.value).startswith("JSON Configuration is malformed:")


def test_preprocessor_get_param_no_pipeline():
    from foreshadow.preprocessor import Preprocessor

    proc = Preprocessor()
    param = proc.get_params()

    assert param == {"from_json": None}


def test_preprocessor_set_param_no_pipeline():
    from foreshadow.preprocessor import Preprocessor

    proc = Preprocessor()
    params = proc.get_params()
    proc.set_params(**{})
    nparam = proc.get_params()

    assert params == nparam


def test_preprocessor_transform_no_pipeline():
    import pandas as pd
    from foreshadow.preprocessor import Preprocessor

    proc = Preprocessor()
    df = pd.read_csv("./foreshadow/tests/test_data/boston_housing.csv")
    with pytest.raises(ValueError) as e:
        proc.transform(df)

    assert str(e.value) == "Pipeline not fit!"


def test_preprocessor_serialize():
    import json
    import pandas as pd
    from foreshadow.preprocessor import Preprocessor

    df = pd.read_csv("./foreshadow/tests/test_data/boston_housing.csv")

    truth = json.load(open("./foreshadow/tests/test_configs/test_serialize.json", "r"))
    proc = Preprocessor(
        from_json=json.load(
            open("./foreshadow/tests/test_configs/complete_pipeline_test.json", "r")
        )
    )
    proc.fit(df)
    out = proc.serialize()

<<<<<<< HEAD
    print(json.dumps(truth))
    print(json.dumps(out))

    assert json.loads(json.dumps(truth)) == json.loads(json.dumps(out))


def test_preprocessor_y_var_filtering():
    import pandas as pd
    from foreshadow.preprocessor import Preprocessor

    df = pd.read_csv("./foreshadow/tests/test_data/boston_housing.csv")
    y_df = df[["medv"]]

    proc = Preprocessor(y_var=True)

    df_out = proc.fit_transform(y_df)

    assert y_df.equals(df_out)
=======
    assert json.loads(json.dumps(truth)) == json.loads(json.dumps(out))
>>>>>>> bacdf5a3
<|MERGE_RESOLUTION|>--- conflicted
+++ resolved
@@ -752,10 +752,6 @@
     proc.fit(df)
     out = proc.serialize()
 
-<<<<<<< HEAD
-    print(json.dumps(truth))
-    print(json.dumps(out))
-
     assert json.loads(json.dumps(truth)) == json.loads(json.dumps(out))
 
 
@@ -770,7 +766,4 @@
 
     df_out = proc.fit_transform(y_df)
 
-    assert y_df.equals(df_out)
-=======
-    assert json.loads(json.dumps(truth)) == json.loads(json.dumps(out))
->>>>>>> bacdf5a3
+    assert y_df.equals(df_out)