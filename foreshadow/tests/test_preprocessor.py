--- conflicted
+++ resolved
@@ -523,11 +523,7 @@
     )
 
 
-<<<<<<< HEAD
-@pytest.mark.xfail
-=======
-@pytest.mark.skip(reason="FIX ME, rebuild pkl file")
->>>>>>> c40e90a1
+@pytest.mark.xfail
 def test_preprocessor_get_params():
     import json
     import pickle
@@ -546,11 +542,7 @@
     assert proc.get_params().keys() == truth.keys()
 
 
-<<<<<<< HEAD
-@pytest.mark.xfail
-=======
-@pytest.mark.skip(reason="FIX ME, rebuild pkl file")
->>>>>>> c40e90a1
+@pytest.mark.xfail
 def test_preprocessor_set_params():
     import json
     import pickle
