--- conflicted
+++ resolved
@@ -294,7 +294,6 @@
     assert "Invalid method." in str(e.value)
 
 
-<<<<<<< HEAD
 @pytest.mark.parametrize(
     "filename, family, y_var, problem_type, estimator",
     [
@@ -370,7 +369,7 @@
     assert isinstance(model[0].estimator.estimator, estimator)
 
     execute_model(*model)
-=======
+
 def test_console_parse_args_multiprocess():
     from foreshadow.console import process_argument
 
@@ -382,5 +381,4 @@
 
     args = ["--level", "1", "--multiprocess", data_path, "medv", "regression"]
     cargs = process_argument(args)
-    assert cargs.multiprocess is True
->>>>>>> 7c122665
+    assert cargs.multiprocess is True