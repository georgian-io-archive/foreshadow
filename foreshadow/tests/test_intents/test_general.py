<<<<<<< HEAD
from unittest.mock import patch


=======
>>>>>>> 0abb2bc8
def test_generic_intent_is_intent():
    import pandas as pd
    from foreshadow.intents import GenericIntent

    X = pd.DataFrame([1, 2, 3])

    assert GenericIntent.is_intent(X)


def test_generic_intent_column_summary():
    import pandas as pd
    from foreshadow.intents import GenericIntent

    X = pd.DataFrame([1, 2, 3])

    assert not GenericIntent.column_summary(X)


def test_numeric_intent_is_intent():
    import pandas as pd
    from foreshadow.intents import NumericIntent

    X = pd.DataFrame([1, 2, 3])
    X1 = pd.DataFrame([1, 2, "Test"])

    assert NumericIntent.is_intent(X)
    assert NumericIntent.is_intent(X1)


def test_mode_freq():
    import numpy as np
    import pandas as pd
    from foreshadow.intents.general import _mode_freq

    np.random.seed(0)
    X1 = pd.Series([])
    X2 = pd.Series([0])
    X3 = pd.Series([0, 10, 10])
    X4 = pd.Series([0, 10, 10, 20, 20])
    X5 = pd.Series(np.random.randint(0, 10, 100))

    assert _mode_freq(X1) == ([], [])
    assert _mode_freq(X2) == ([0], [[0, 1, 1.0]])
    assert _mode_freq(X3) == ([10], [[10, 2, 2 / 3], [0, 1, 1 / 3]])
    assert _mode_freq(X4) == (
        [10, 20],
        [[20, 2, 0.4], [10, 2, 0.4], [0, 1, 0.2]],
    )
    assert _mode_freq(X5) == (
        [3],
        [
            [3, 15, 0.15],
            [4, 14, 0.14],
            [5, 11, 0.11],
            [0, 11, 0.11],
            [9, 10, 0.1],
            [7, 10, 0.1],
            [1, 9, 0.09],
            [8, 8, 0.08],
            [2, 7, 0.07],
            [6, 5, 0.05],
        ],
    )


def test_outliers():
    import numpy as np
    import pandas as pd
    from foreshadow.intents.general import _outliers

    np.random.seed(0)
    X = pd.Series(
        np.concatenate(
            [
                np.random.randint(0, 10, 100),
                np.random.randint(-1000, -900, 5),
                np.random.randint(900, 1000, 5),
            ]
        )
    )
    expected_arr = np.array(
        [-997, 977, 973, -958, -952, 921, 910, -907, -902, 900]
    )
    assert np.array_equal(_outliers(X).values, expected_arr)


def test_numeric_intent_column_summary():
    import numpy as np
    import pandas as pd
    from foreshadow.intents import NumericIntent

    np.random.seed(0)
    X = pd.DataFrame(
        np.concatenate(
            [
                np.rint(np.random.normal(50, 10, 1000)),
                np.random.randint(100, 200, 10),
            ]
        )
    )
    expected_dict = {
        "10outliers": [
            197.0,
            196.0,
            191.0,
            161.0,
            157.0,
            141.0,
            138.0,
            131.0,
            122.0,
            121.0,
        ],
        "25th": 43.0,
        "75th": 56.0,
        "invalid": 0,
        "max": 197.0,
        "mean": 50.5960396039604,
        "median": 49.0,
        "min": 20.0,
        "mode": [46.0, 54.0],
        "nan": 0,
        "std": 14.658355220098485,
        "top10": [
            [54.0, 49.0, 0.048514851485148516],
            [46.0, 49.0, 0.048514851485148516],
            [49.0, 47.0, 0.046534653465346534],
            [50.0, 42.0, 0.041584158415841586],
            [45.0, 41.0, 0.040594059405940595],
            [52.0, 41.0, 0.040594059405940595],
            [43.0, 40.0, 0.039603960396039604],
            [53.0, 39.0, 0.03861386138613861],
            [48.0, 36.0, 0.03564356435643564],
            [41.0, 36.0, 0.03564356435643564],
        ],
    }

    assert NumericIntent.column_summary(X) == expected_dict


def test_categorical_intent_is_intent_numeric():
    import pandas as pd
    from foreshadow.intents import CategoricalIntent

    X = pd.DataFrame([1] * 10 + [2] * 20)
    X1 = pd.DataFrame(list(range(0, 100)))

    assert CategoricalIntent.is_intent(X)
    assert not CategoricalIntent.is_intent(X1)


def test_categorical_intent_is_intent_string():
    import pandas as pd
    from foreshadow.intents import CategoricalIntent

    X = pd.DataFrame(["test"] * 10 + ["hi"] * 10)

    assert CategoricalIntent.is_intent(X)


def test_standard_intent_column_summary():
    import numpy as np
    import pandas as pd
    from foreshadow.intents.general import _standard_col_summary

    X = pd.DataFrame(["test"] * 5 + ["hi"] * 10 + [np.nan] * 5)
    expected_dict = {
        "mode": ["hi"],
        "nan": 5,
        "top10": [["hi", 10, 0.5], ["test", 5, 0.25]],
    }

    assert _standard_col_summary(X) == expected_dict


def test_standard_intent_column_summary_calls():
    import numpy as np
    import pandas as pd
    from foreshadow.intents import CategoricalIntent, TextIntent

    X = pd.DataFrame(["test"] * 5 + ["hi"] * 10 + [np.nan] * 5)

    CategoricalIntent.column_summary(X)
    TextIntent.column_summary(X)<|MERGE_RESOLUTION|>--- conflicted
+++ resolved
@@ -1,9 +1,3 @@
-<<<<<<< HEAD
-from unittest.mock import patch
-
-
-=======
->>>>>>> 0abb2bc8
 def test_generic_intent_is_intent():
     import pandas as pd
     from foreshadow.intents import GenericIntent
