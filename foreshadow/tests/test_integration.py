--- conflicted
+++ resolved
@@ -4,16 +4,7 @@
 Slow-running tests that verify the performance of the framework on simple
 datasets
 """
-<<<<<<< HEAD
-
-import os
-
-=======
->>>>>>> 6a7c6ae1
 import pytest
-
-
-os.environ["FORESHADOW_TESTS"] = "ALL"
 
 
 def check_slow():
