"""General base classes used across Foreshadow."""
from collections import MutableMapping, defaultdict, namedtuple

from foreshadow.base import BaseEstimator, TransformerMixin
from foreshadow.concrete.internals.notransform import NoTransform
from foreshadow.logging import logging
from foreshadow.parallelprocessor import ParallelProcessor
from foreshadow.pipeline import DynamicPipeline

from ..columnsharer import ColumnSharer
from ..serializers import ConcreteSerializerMixin


GroupProcess = namedtuple(
    "GroupProcess", ["single_input", "step_inputs", "steps"]
)


class PreparerMapping(MutableMapping):
    """Mapping to be returned by any subclass of PreparerStep.

    This mapping is a dict of namedtuples used internally by
    PreparerStep and should be created by using the .add() method.
    """

    def __init__(self, *args, **kwargs):
        super().__init__(*args, **kwargs)
        self.store = defaultdict(lambda: defaultdict(lambda: None))

    def __getitem__(self, group_number):
        """Get item by internal group number, the parallel process number.

        Args:
            group_number: auto-incrementing integer field set internally.

        Returns:
            GroupProcess for group_number.

        """
        return self.store[group_number]  # TODO make this as well accept by
        # TODO list of columns representing a grouping, though this will have
        #  decreased efficiency.

    def __setitem__(self, group_number, group_process):
        """Set new GroupProcess to key group_number.

        Args:
            group_number: the group_number for this process. Should be
                unique. Suggested to be auto-incrementing.
            group_process: the GroupProcess namedtuple for this group_number.

        """
        self.store[group_number] = group_process

    def __delitem__(self, group_number):
        """Enable deletion by column or by key.

        Args:
            group_number: the internal 'group_number' to delete.

        """
        del self.store[group_number]

    def __iter__(self):
        """Iteratore over group_processes.

        Returns:
            Iterator over internal dict.

        """
        # handle nested
        return iter(self.store)

    def __len__(self):
        """Return number of processes.

        Returns:
            Number of processes.

        """
        return len(self.store)

    def add(self, inputs, transformers):
        """Add another group_process defined by inputs and transformers.

        Main API method to be used by subclasses of PreparerStep.

        Args:
            inputs: the input columns. May be a list of columns, or a list
                of lists representing the groups of columns for each
                transformer.
            transformers: the transformers.

        Raises:
            ValueError: if invalid input format.

        """
        if isinstance(inputs, (str, int)):
            logging.warning(
                "Input column converted to proper list format. "
                "This automatic inspection may not have the "
                "desired so effect, so please follow "
                "PreparerMapping.add() input."
            )
            inputs = [inputs]
        if not isinstance(inputs[0], (list, tuple)):
            # one set of inputs at the beginning.
            self[len(self)] = GroupProcess(inputs, None, transformers)
            # leverage setitem of self.
        elif len(inputs) == len(transformers):  # defined inputs for each
            # transformer
            self[len(self)] = GroupProcess(None, inputs, transformers)
            # leverage setitem of self.
        else:
            raise ValueError(
                "inputs: {} do no match valid options for "
                "transformers.".format(inputs)
            )


def _check_parallelizable_batch(group_process, group_number):
    """See if the group of cols 'group_number' is parallelizable.

    'group_number' in column_mapping is parallelizable if the cols across
    all steps are static. Then we can guarantee this Pipeline can run
    without needing any other step to finish first. 'group_number' is the
    outer key of the dict.

    Args:
        group_process: an item from self.get_mapping(), a GroupProcess
            namedtupled
        group_number: the group number

    Returns:
        transformer_list if parallelizable, else None.

    """
    if group_process.single_input is not None:
        inputs = group_process.single_input
        if group_process.steps is not None:
            steps = [
                (step.__class__.__name__, step) for step in group_process.steps
            ]
        else:
            steps = None
        # if we enter here, this step has the same columns across
        # all steps. This means that we can create one Pipeline for
        # this group of columns and let it run parallel to
        # everything else as its inputs are never dependent on the
        # result from any step in another pipeline.
        transformer_list = [
            "group: {}".format(group_number),
            DynamicPipeline(steps),
            inputs,
        ]
        # transformer_list = [name, pipeline of transformers, cols]
        # cols here is the same for each step, so we just pass it in
        # once as a single group.
        # TODO this is a very simple check, this could be optimized
        #  further
        return transformer_list
    else:
        # this group could not be separated out.
        return None


def _batch_parallelize(column_mapping):
    """Batch parallelizes any groups in column_mapping if not parallelized.

    _check_parallelizable_batch will parallelize a group of columns across
    all steps of transformers if possible. The rest that are left have
    interdependencies and so the best we can do is to parallelize each step
    across all groups of columns. This helper performs that task and creates a
    Pipeline of steps that is parallelized across each group of cols at each
    step. This enabled format two of inputs, where columns can be shuffled
    around between steps.

    Args:
        column_mapping: the column_mapping from self.get_mapping()

    Returns:
        list of steps for Pipeline, all_cols
        all_cols is the set of all cols that needs to be passed, as a list.

    Raises:
        ValueError: number inputs do not equal number of steps.

    """
    total_steps = len(column_mapping[0])
    steps = []  # each individual step, or dim1, will go in here.
    all_cols = set()
    for step_number in range(total_steps):
        groups = []
        for group_number, group_process in column_mapping:
            if group_process.step_inputs is not None:  # we do not have a
                # transformer_list yet for this group.
                inputs = column_mapping["inputs"]
                steps = column_mapping["steps"]
                if len(inputs) != len(steps):
                    raise ValueError(
                        "number of inputs: {} does not equal "
                        "number of steps: {}".format(len(inputs), len(steps))
                    )
                list_of_steps = column_mapping[group_number]
                step_for_group = list_of_steps[step_number]
                transformer = step_for_group[0]
                cols = step_for_group[1]
                groups.append((group_number, transformer, cols))
                for col in cols:
                    all_cols.add(col)
        transformer_list = [
            [
                "group: {}, transformer: {}".format(
                    group_number, transformer.__name__
                ),
                transformer,
                cols,
            ]
            for group_number, transformer, cols in groups
        ]  # this is one step parallelized across the columns (dim1
        # parallelized across dim2).
        steps.append(
            (
                "step: {}".format(step_number),
                ParallelProcessor(transformer_list, collapse_index=True),
            )
        )  # list of steps for final pipeline.
    return steps, list(all_cols)


class PreparerStep(BaseEstimator, TransformerMixin, ConcreteSerializerMixin):
    """Base class for any pipeline step of DataPreparer.

    This class automatically wraps the defined pipeline to make it
    parallelizable across a DataFrame. To make this possible and still be
    customizable, subclasses must implement get_mapping, which tells this
    object how the columns would be grouped and what SmartTransformers will
    be used in what sequence. See get_mapping for instructions on how to
    implement it. This method automatically handles compiling steps into a
    usable format for ParallelProcessor and given mismatched columns,
    can handle that with the flag use_single_pipeline set to True.

    The transformer_list represents the mapping from columns to
    transformers, in the form of ['name', 'transformer', ['cols']],
    where the [cols] are the cols for transformer 'transformer. These
    transformers should be SmartTransformers for any subclass.

    The transformer_weights are multiplicative weights for features per
    transformer. Keys are transformer names, values the weights.

    """

    def __init__(self, column_sharer=None, **kwargs):
        """Set the original pipeline steps internally.

        Takes a list of desired SmartTransformer steps and stores them as
        self._steps. Constructs self an sklearn pipeline object.

        Args:
            column_sharer: ColumnSharer instance to be shared across all steps.
            use_single_pipeline: Creates pipelines using SingleInputPipeline
                class instead of normal Pipelines.  .. #noqa: I102
            **kwargs: kwargs to PIpeline constructor.

        """
        self._parallel_process = None
        if "_parallel_process" in kwargs:  # clone will try to init using
            # the params from get_params, meaning this will be passed
            # through even though its not a part of the init.
            self._parallel_process = kwargs.pop("_parallel_process")
        self.column_sharer = column_sharer
        if self.column_sharer is None:
            self.column_sharer = ColumnSharer()
        super().__init__(**kwargs)

    @staticmethod
    def separate_cols(transformers, cols):
        """Return a valid mapping where each col has a separate transformer.

        Define the groups of cols that will have their pipeline by
        passing them into cols. If simply X.columns, each individual column
        will get its own process.

        Args:
            transformers: list of transformers of length equal to X.shape[1] or
                len(cols).
            cols: DataFrame.columns, list of columns. See description for
                when to pass.

        Returns:
            A dict where each entry can be used to separately access an
            individual column from X.

        Raises:
            ValueError: input does not matched defined format.

        """
        if len(transformers) != len(cols):
            raise ValueError(
                "number of transformer steps: '{}' "
                "does not match number of "
                "column groups: '{}'".format(len(transformers), len(cols))
            )
        pm = PreparerMapping()
        for i, group_col in enumerate(cols):
            group_col = (
                [group_col]
                if not isinstance(group_col, (list, tuple))
                else group_col
            )
            pm.add(group_col, transformers[i])
        return pm

    @classmethod
    def logging_name(cls):
        """Return the logging name for this transformer.

        Returns:
            See return.

        """
        return "DataPreparerStep: {} ".format(cls.__name__)

    def parallelize_mapping(self, column_mapping):
        """Create parallelized workflow for column_mapping.

        Each group of cols that is separated has the key: 'group_number' and a
        valid transformer_list for ParallelProcessor.
        The rest that are batch parallelized has key: 'grouped_pipeline' and
        a valid transformer_list for ParallelProcessor.

        Args:
            column_mapping: the column mapping returned from self.get_mapping()

        Returns:
            dict(), see above statement. Each value in this dict is a valid
            transformer_list for ParallelProcessor.

        """
        final_mapping = {}
        # we will first map all groups that have no
        # interdependencies with other groups. Then, we will do all the rest
        # of the groups after as they will be performed step-by-step
        # parallelized.
        for group_number, group_process in column_mapping.items():

            transformer_list = _check_parallelizable_batch(
                group_process, group_number
            )
            if transformer_list is not None:
                final_mapping[group_number] = transformer_list
        # if len(final_mapping) < len(column_mapping):  # then there
        #     # must be groups of columns that have interdependcies.
        #     # CURRENTLy DISABLED.
        #     steps, all_cols = _batch_parallelize(column_mapping)
        #     final_mapping["grouped_pipeline"] = [
        #         "grouped_pipeline",
        #         Pipeline(steps),
        #         all_cols,
        #     ]

        return final_mapping

    def parallelize_smart_steps(self, X):
        """Make self.steps for internal pipeline methods parallelized.

        Takes self._steps passed at construction time and wraps each step
        with ParallelProcessor to parallelize it across a DataFrame's columns.
        Made possible sing get_transformer_list and get_transformer_weights
        which must be implemented by the subclass.

        get_transformer_list must return a mapping where each column shows
        up only once

        ['name', 'transformer', ['cols']] format where each column
            should be included exactly once.

        Args:
            X: DataFrame

        Returns:
            ParallelProcessor instance holding all the steps, parallelized
            as good as possible.

        """
        column_mapping = self.get_mapping(X)
        logging.debug(
            self.logging_name() + "column_mapping: {}".format(column_mapping)
        )
        logging.debug(self.logging_name() + "called ")
        parallelized_mapping = self.parallelize_mapping(column_mapping)
        group_transformer_list = [
            transformer_list
            for transformer_list in parallelized_mapping.values()
        ]
        if len(group_transformer_list) == 0:
            return NoTransform()
        return ParallelProcessor(group_transformer_list, collapse_index=True)

    def get_mapping(self, X):
        """Return a PreparerMapping object.

        The return has 2 major components:
            1: the number of parallel operations to be performed on
            the DataFrame.

            For each parallel operation, there is:
            2: the number of steps/operations. This can be viewed as
            groups of columns being passed to a single smart transformer. For
            instance, you may pass a single column each to its on smart
            transformer (say, to clean each column individually), or all
            columns to a single smart transformer (for instance,
            for dimensionality reduction).

        To have a None step, pass in [None].

        This data structure is constructed by using PreparerMapping, to
        more easily align with user configuration and serialization. The outer
        levels defines the number of groups of operations. The second layer is
        a namedtuple with two keys: 'inputs' and 'steps'. There are two
        accepted formats: inputs is a nested tuple of length 1, or nested
        tuple where the number of nested tuples is equal to the number of
        steps. In this case, each step is passed the inputs defined in each
        tuple. This latter case is not yet fully implemented.

        Of course, any SmartTranformer can be replaced with a concrete
        transformer, as a SmartTransformer is just a wrapper shadowing an
        underlying concrete transformer.

        Args:
            X: DataFrame

        Returns:
            third order list of lists, then None when finished.

        Raises:
            NotImplementedError: If child did not override and implement.

        .. #noqa: I202

        """
        raise NotImplementedError("Must implement this method.")

    def fit(self, X, *args, **kwargs):
        """Fit this step.

        calls underlying parallel process.

        Args:
            X: input DataFrame
            *args: args to _fit
            **kwargs: kwargs to _fit

        Returns:
            transformed data handled by Pipeline._fit

        """
        # TODO make fit remove a step if nothing is done, rather than a
        #  NoTransform Transformer.
        self.fit_transform(X, *args, **kwargs)
        return self

    def check_process(self, X):
        """If fit was never called, makes sure to create the parallel process.

        Args:
            X: input DataFrame

        """
        logging.debug(
            "DataPreparerStep: {} called check_process".format(
                self.__class__.__name__
            )
        )
        self._parallel_process = self.parallelize_smart_steps(X)

    def fit_transform(self, X, y=None, **fit_params):
        """Fit then transform this PreparerStep.

        calls underlying parallel process.

        Args:
            X: input DataFrame
            y: input labels
            **fit_params: kwarg params to fit

        Returns:
            Result from .transform()

        """
        try:
            return self._parallel_process.fit_transform(X, y=y, **fit_params)
        except AttributeError:
            if getattr(self, "_parallel_process", None) is None:
                self.check_process(X)
        except KeyError as e:
            if str(e).find("not in index") != -1:
                # This indicates that a transformation step was changed and
                # now does not correctly reflect the generated DataFrame as
                # this step. We will thus reinitialize the _parallel_process
                # so that the best pipeline for this step will be found.
                self.check_process(X)
        finally:
            return self._parallel_process.fit_transform(X, y=y, **fit_params)

    def transform(self, X, *args, **kwargs):
        """Transform X using this PreparerStep.

        calls underlying parallel process.

        Args:
            X: input DataFrame
            *args: args to .transform()
            **kwargs: kwargs to .transform()

        Returns:
            result from .transform()

        Raises:
            ValueError: if not fitted.

        """
        if getattr(self, "_parallel_process", None) is None:
            raise ValueError("not fitted.")
        return self._parallel_process.transform(X, *args, **kwargs)

    def inverse_transform(self, X, *args, **kwargs):
        """Inverse transform X using this PreparerStep.

        calls underlying parallel process.

        Args:
            X: input DataFrame.
            *args: args to .inverse_transform()
            **kwargs: kwargs to .inverse_transform()

        Returns:
            result from .inverse_transform()

        """
        self.check_process(X)
        return self._parallel_process.inverse_transform(X, *args, **kwargs)

    @classmethod
    def _get_param_names(cls):
        """Get iteratively __init__ params for all classes until PreparerStep.
<<<<<<< HEAD
=======

        This method is implemented as a convenience for any child. It will
        automatically climb the MRO for a child until it reaches this class
        (the last parent who's __init__ params we care about).

        Returns:
            params for all parents up to and including PreparerStep.
            Includes the calling classes params.

        """
        params = super()._get_param_names()
        while cls.__name__ != PreparerStep.__name__:
            cls = cls.__mro__[1]
            params += cls._get_param_names()
        return params

    def get_params(self, deep=True):
        """See super.

        Overridden to add this parent classes' params to children and to
        include _parallel_process. _get_param_names holds the logic for
        getting all parent params.
>>>>>>> 5690275d

        This method is implemented as a convenience for any child. It will
        automatically climb the MRO for a child until it reaches this class
        (the last parent who's __init__ params we care about). Also adds
        _parallel_process to the sklearn get_params API.

        Returns:
<<<<<<< HEAD
            params for all parents up to and including PreparerStep.
            Includes the calling classes params.
=======
            See super.

        """
        params = super().get_params(deep=deep)
        params.update(
            {"_parallel_process": getattr(self, "_parallel_process", None)}
        )
        return params

    def set_params(self, **params):
        """See super.

        Overridden to afld this parent classes' params to children and to
        include _parallel_process. _get_param_names holds the logic for
        getting all parent params.

        Args:
            **params: see super.
>>>>>>> 5690275d

        """
        params = super()._get_param_names()
        while cls.__name__ != PreparerStep.__name__:
            cls = cls.__mro__[1]
            params += cls._get_param_names()
        if "_parallel_process" not in params:
            params += ["_parallel_process"]
        return params<|MERGE_RESOLUTION|>--- conflicted
+++ resolved
@@ -544,31 +544,10 @@
     @classmethod
     def _get_param_names(cls):
         """Get iteratively __init__ params for all classes until PreparerStep.
-<<<<<<< HEAD
-=======
-
-        This method is implemented as a convenience for any child. It will
-        automatically climb the MRO for a child until it reaches this class
-        (the last parent who's __init__ params we care about).
-
-        Returns:
-            params for all parents up to and including PreparerStep.
-            Includes the calling classes params.
-
-        """
-        params = super()._get_param_names()
-        while cls.__name__ != PreparerStep.__name__:
-            cls = cls.__mro__[1]
-            params += cls._get_param_names()
-        return params
-
-    def get_params(self, deep=True):
-        """See super.
 
         Overridden to add this parent classes' params to children and to
         include _parallel_process. _get_param_names holds the logic for
         getting all parent params.
->>>>>>> 5690275d
 
         This method is implemented as a convenience for any child. It will
         automatically climb the MRO for a child until it reaches this class
@@ -576,29 +555,8 @@
         _parallel_process to the sklearn get_params API.
 
         Returns:
-<<<<<<< HEAD
             params for all parents up to and including PreparerStep.
             Includes the calling classes params.
-=======
-            See super.
-
-        """
-        params = super().get_params(deep=deep)
-        params.update(
-            {"_parallel_process": getattr(self, "_parallel_process", None)}
-        )
-        return params
-
-    def set_params(self, **params):
-        """See super.
-
-        Overridden to afld this parent classes' params to children and to
-        include _parallel_process. _get_param_names holds the logic for
-        getting all parent params.
-
-        Args:
-            **params: see super.
->>>>>>> 5690275d
 
         """
         params = super()._get_param_names()
