--- conflicted
+++ resolved
@@ -303,17 +303,9 @@
             a serialized preparestep.
 
         """
-<<<<<<< HEAD
-        selected_params = self.get_params(deep=deep)["_parallel_process"]
-        serialized = _make_serializable(
-            selected_params, serialize_args=self.serialize_params
-        )
-        transformer_list = serialized.pop("transformer_list")
-=======
         serialized = super().dict_serialize(deep=deep)["_parallel_process"]
         transformer_list = serialized["transformer_list"]
         serialized.pop("transformer_list")
->>>>>>> 9371b9de
         serialized["transformation_by_column_group"] = transformer_list
         return serialized
 
