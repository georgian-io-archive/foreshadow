"""General base classes used across Foreshadow."""
from collections import MutableMapping, defaultdict, namedtuple

from foreshadow.base import BaseEstimator, TransformerMixin
from foreshadow.concrete.internals.notransform import NoTransform
from foreshadow.logging import logging
from foreshadow.parallelprocessor import ParallelProcessor
from foreshadow.pipeline import DynamicPipeline
from foreshadow.serializers import _make_deserializable, _make_serializable
from foreshadow.utils.common import ConfigureColumnSharerMixin

from ..columnsharer import ColumnSharer
from ..serializers import ConcreteSerializerMixin


GroupProcess = namedtuple(
    "GroupProcess", ["single_input", "step_inputs", "steps"]
)


class PreparerMapping(MutableMapping):
    """Mapping to be returned by any subclass of PreparerStep.

    This mapping is a dict of namedtuples used internally by
    PreparerStep and should be created by using the .add() method.
    """

    def __init__(self, *args, **kwargs):
        super().__init__(*args, **kwargs)
        self.store = defaultdict(lambda: defaultdict(lambda: None))

    def __getitem__(self, group_number):
        """Get item by internal group number, the parallel process number.

        Args:
            group_number: auto-incrementing integer field set internally.

        Returns:
            GroupProcess for group_number.

        """
        return self.store[group_number]  # TODO make this as well accept by
        # TODO list of columns representing a grouping, though this will have
        #  decreased efficiency.

    def __setitem__(self, group_number, group_process):
        """Set new GroupProcess to key group_number.

        Args:
            group_number: the group_number for this process. Should be
                unique. Suggested to be auto-incrementing.
            group_process: the GroupProcess namedtuple for this group_number.

        """
        self.store[group_number] = group_process

    def __delitem__(self, group_number):
        """Enable deletion by column or by key.

        Args:
            group_number: the internal 'group_number' to delete.

        """
        del self.store[group_number]

    def __iter__(self):
        """Iteratore over group_processes.

        Returns:
            Iterator over internal dict.

        """
        # handle nested
        return iter(self.store)

    def __len__(self):
        """Return number of processes.

        Returns:
            Number of processes.

        """
        return len(self.store)

    def add(self, inputs, transformers):
        """Add another group_process defined by inputs and transformers.

        Main API method to be used by subclasses of PreparerStep.

        Args:
            inputs: the input columns. May be a list of columns, or a list
                of lists representing the groups of columns for each
                transformer.
            transformers: the transformers.

        Raises:
            ValueError: if invalid input format.

        """
        if isinstance(inputs, (str, int)):
            logging.warning(
                "Input column converted to proper list format. "
                "This automatic inspection may not have the "
                "desired so effect, so please follow "
                "PreparerMapping.add() input."
            )
            inputs = [inputs]
        if not isinstance(inputs[0], (list, tuple)):
            # one set of inputs at the beginning.
            self[len(self)] = GroupProcess(inputs, None, transformers)
            # leverage setitem of self.
        elif len(inputs) == len(transformers):  # defined inputs for each
            # transformer
            self[len(self)] = GroupProcess(None, inputs, transformers)
            # leverage setitem of self.
        else:
            raise ValueError(
                "inputs: {} do no match valid options for "
                "transformers.".format(inputs)
            )


def _check_parallelizable_batch(group_process, group_number):
    """See if the group of cols 'group_number' is parallelizable.

    'group_number' in column_mapping is parallelizable if the cols across
    all steps are static. Then we can guarantee this Pipeline can run
    without needing any other step to finish first. 'group_number' is the
    outer key of the dict.

    Args:
        group_process: an item from self.get_mapping(), a GroupProcess
            namedtupled
        group_number: the group number

    Returns:
        transformer_list if parallelizable, else None.

    """
    if group_process.single_input is not None:
        inputs = group_process.single_input
        if group_process.steps is not None:
            steps = [
                (step.__class__.__name__, step) for step in group_process.steps
            ]
        else:
            steps = None
        # if we enter here, this step has the same columns across
        # all steps. This means that we can create one Pipeline for
        # this group of columns and let it run parallel to
        # everything else as its inputs are never dependent on the
        # result from any step in another pipeline.
        transformer_list = [
            "group: {}".format(group_number),
            DynamicPipeline(steps),
            inputs,
        ]
        # transformer_list = [name, pipeline of transformers, cols]
        # cols here is the same for each step, so we just pass it in
        # once as a single group.
        # TODO this is a very simple check, this could be optimized
        #  further
        return transformer_list
    else:
        # this group could not be separated out.
        return None


def _batch_parallelize(column_mapping):
    """Batch parallelizes any groups in column_mapping if not parallelized.

    _check_parallelizable_batch will parallelize a group of columns across
    all steps of transformers if possible. The rest that are left have
    interdependencies and so the best we can do is to parallelize each step
    across all groups of columns. This helper performs that task and creates a
    Pipeline of steps that is parallelized across each group of cols at each
    step. This enabled format two of inputs, where columns can be shuffled
    around between steps.

    Args:
        column_mapping: the column_mapping from self.get_mapping()

    Returns:
        list of steps for Pipeline, all_cols
        all_cols is the set of all cols that needs to be passed, as a list.

    Raises:
        ValueError: number inputs do not equal number of steps.

    """
    total_steps = len(column_mapping[0])
    steps = []  # each individual step, or dim1, will go in here.
    all_cols = set()
    for step_number in range(total_steps):
        groups = []
        for group_number, group_process in column_mapping:
            if group_process.step_inputs is not None:  # we do not have a
                # transformer_list yet for this group.
                inputs = column_mapping["inputs"]
                steps = column_mapping["steps"]
                if len(inputs) != len(steps):
                    raise ValueError(
                        "number of inputs: {} does not equal "
                        "number of steps: {}".format(len(inputs), len(steps))
                    )
                list_of_steps = column_mapping[group_number]
                step_for_group = list_of_steps[step_number]
                transformer = step_for_group[0]
                cols = step_for_group[1]
                groups.append((group_number, transformer, cols))
                for col in cols:
                    all_cols.add(col)
        transformer_list = [
            [
                "group: {}, transformer: {}".format(
                    group_number, transformer.__name__
                ),
                transformer,
                cols,
            ]
            for group_number, transformer, cols in groups
        ]  # this is one step parallelized across the columns (dim1
        # parallelized across dim2).
        steps.append(
            (
                "step: {}".format(step_number),
                ParallelProcessor(transformer_list, collapse_index=True),
            )
        )  # list of steps for final pipeline.
    return steps, list(all_cols)


class PreparerStep(
    BaseEstimator,
    TransformerMixin,
    ConcreteSerializerMixin,
    ConfigureColumnSharerMixin,
):
    """Base class for any pipeline step of DataPreparer.

    This class automatically wraps the defined pipeline to make it
    parallelizable across a DataFrame. To make this possible and still be
    customizable, subclasses must implement get_mapping, which tells this
    object how the columns would be grouped and what SmartTransformers will
    be used in what sequence. See get_mapping for instructions on how to
    implement it. This method automatically handles compiling steps into a
    usable format for ParallelProcessor and given mismatched columns,
    can handle that with the flag use_single_pipeline set to True.

    The transformer_list represents the mapping from columns to
    transformers, in the form of ['name', 'transformer', ['cols']],
    where the [cols] are the cols for transformer 'transformer. These
    transformers should be SmartTransformers for any subclass.

    The transformer_weights are multiplicative weights for features per
    transformer. Keys are transformer names, values the weights.

    """

    def __init__(self, column_sharer=None, **kwargs):
        """Set the original pipeline steps internally.

        Takes a list of desired SmartTransformer steps and stores them as
        self._steps. Constructs self an sklearn pipeline object.

        Args:
            column_sharer: ColumnSharer instance to be shared across all steps.
            use_single_pipeline: Creates pipelines using SingleInputPipeline
                class instead of normal Pipelines.  .. #noqa: I102
            **kwargs: kwargs to PIpeline constructor.

        """
        self._parallel_process = None
<<<<<<< HEAD
        if "_parallel_process" in kwargs:
=======
        if "_parallel_process" in kwargs:  # clone will try to init using
            # the params from get_params, meaning this will be passed
            # through even though its not a part of the init.
>>>>>>> d5153a24
            self._parallel_process = kwargs.pop("_parallel_process")
        self.column_sharer = column_sharer
        if self.column_sharer is None:
            self.column_sharer = ColumnSharer()
        super().__init__(**kwargs)

    def configure_column_sharer(self, column_sharer):
        """Recursively configure column sharer attribute.

        Args:
            column_sharer:  a column sharer instance.

        """
        super().configure_column_sharer(column_sharer)
        self._parallel_process.configure_column_sharer(column_sharer)

    def dict_serialize(self, deep=True):
        """Serialize the preparestep.

        It renames transformer_list to transformation_by_column_group.

        Args:
            deep: see super

        Returns:
            a serialized preparestep.

        """
        selected_params = self.get_params(deep=deep)["_parallel_process"]
        serialized = _make_serializable(
            selected_params, serialize_args=self.serialize_params
        )
        transformer_list = serialized["transformer_list"]
        serialized.pop("transformer_list")
        serialized["transformation_by_column_group"] = transformer_list
        return serialized

    @classmethod
    def dict_deserialize(cls, data):
        """Deserialize the transformer by reconstructing the parallel processor.

        Args:
            data: serialized preparestep

        Returns:
            a reconstructed preparestep

        """
        params = _make_deserializable(data)
        parallel_processor = cls.reconstruct_parallel_process(params)
        reconstructed_params = {"_parallel_process": parallel_processor}
        ret_tf = cls()
        ret_tf.set_params(**reconstructed_params)
        return ret_tf

    @classmethod
    def reconstruct_parallel_process(cls, data):
        """Reconstruct the parallel process in a preparestep.

        Args:
            data: serialized block of a parallel process

        Returns:
            a reconstructed parallel processor

        """
        n_jobs = data["n_jobs"]
        transformer_weights = data["transformer_weights"]
        collapse_index = data["collapse_index"]

        transformer_list = []
        for i, transformation in enumerate(
            data["transformation_by_column_group"]
        ):
            group_name = "group: {}".format(str(i))
            dynamic_pipeline = list(transformation.values())[0]
            column_groups = list(transformation.keys())[0].split(",")
            transformer_list.append(
                (group_name, dynamic_pipeline, column_groups)
            )

        return ParallelProcessor(
            transformer_list, n_jobs, transformer_weights, collapse_index
        )

    @staticmethod
    def separate_cols(transformers, cols):
        """Return a valid mapping where each col has a separate transformer.

        Define the groups of cols that will have their pipeline by
        passing them into cols. If simply X.columns, each individual column
        will get its own process.

        Args:
            transformers: list of transformers of length equal to X.shape[1] or
                len(cols).
            cols: DataFrame.columns, list of columns. See description for
                when to pass.

        Returns:
            A dict where each entry can be used to separately access an
            individual column from X.

        Raises:
            ValueError: input does not matched defined format.

        """
        if len(transformers) != len(cols):
            raise ValueError(
                "number of transformer steps: '{}' "
                "does not match number of "
                "column groups: '{}'".format(len(transformers), len(cols))
            )
        pm = PreparerMapping()
        for i, group_col in enumerate(cols):
            group_col = (
                [group_col]
                if not isinstance(group_col, (list, tuple))
                else group_col
            )
            pm.add(group_col, transformers[i])
        return pm

    @classmethod
    def logging_name(cls):
        """Return the logging name for this transformer.

        Returns:
            See return.

        """
        return "DataPreparerStep: {} ".format(cls.__name__)

    def parallelize_mapping(self, column_mapping):
        """Create parallelized workflow for column_mapping.

        Each group of cols that is separated has the key: 'group_number' and a
        valid transformer_list for ParallelProcessor.
        The rest that are batch parallelized has key: 'grouped_pipeline' and
        a valid transformer_list for ParallelProcessor.

        Args:
            column_mapping: the column mapping returned from self.get_mapping()

        Returns:
            dict(), see above statement. Each value in this dict is a valid
            transformer_list for ParallelProcessor.

        """
        final_mapping = {}
        # we will first map all groups that have no
        # interdependencies with other groups. Then, we will do all the rest
        # of the groups after as they will be performed step-by-step
        # parallelized.
        for group_number, group_process in column_mapping.items():

            transformer_list = _check_parallelizable_batch(
                group_process, group_number
            )
            if transformer_list is not None:
                final_mapping[group_number] = transformer_list
        # if len(final_mapping) < len(column_mapping):  # then there
        #     # must be groups of columns that have interdependcies.
        #     # CURRENTLy DISABLED.
        #     steps, all_cols = _batch_parallelize(column_mapping)
        #     final_mapping["grouped_pipeline"] = [
        #         "grouped_pipeline",
        #         Pipeline(steps),
        #         all_cols,
        #     ]

        return final_mapping

    def parallelize_smart_steps(self, X):
        """Make self.steps for internal pipeline methods parallelized.

        Takes self._steps passed at construction time and wraps each step
        with ParallelProcessor to parallelize it across a DataFrame's columns.
        Made possible sing get_transformer_list and get_transformer_weights
        which must be implemented by the subclass.

        get_transformer_list must return a mapping where each column shows
        up only once

        ['name', 'transformer', ['cols']] format where each column
            should be included exactly once.

        Args:
            X: DataFrame

        Returns:
            ParallelProcessor instance holding all the steps, parallelized
            as good as possible.

        """
        column_mapping = self.get_mapping(X)
        logging.debug(
            self.logging_name() + "column_mapping: {}".format(column_mapping)
        )
        logging.debug(self.logging_name() + "called ")
        parallelized_mapping = self.parallelize_mapping(column_mapping)
        group_transformer_list = [
            transformer_list
            for transformer_list in parallelized_mapping.values()
        ]
        if len(group_transformer_list) == 0:
            return NoTransform()
        return ParallelProcessor(group_transformer_list, collapse_index=True)

    def get_mapping(self, X):
        """Return a PreparerMapping object.

        The return has 2 major components:
            1: the number of parallel operations to be performed on
            the DataFrame.

            For each parallel operation, there is:
            2: the number of steps/operations. This can be viewed as
            groups of columns being passed to a single smart transformer. For
            instance, you may pass a single column each to its on smart
            transformer (say, to clean each column individually), or all
            columns to a single smart transformer (for instance,
            for dimensionality reduction).

        To have a None step, pass in [None].

        This data structure is constructed by using PreparerMapping, to
        more easily align with user configuration and serialization. The outer
        levels defines the number of groups of operations. The second layer is
        a namedtuple with two keys: 'inputs' and 'steps'. There are two
        accepted formats: inputs is a nested tuple of length 1, or nested
        tuple where the number of nested tuples is equal to the number of
        steps. In this case, each step is passed the inputs defined in each
        tuple. This latter case is not yet fully implemented.

        Of course, any SmartTranformer can be replaced with a concrete
        transformer, as a SmartTransformer is just a wrapper shadowing an
        underlying concrete transformer.

        Args:
            X: DataFrame

        Returns:
            third order list of lists, then None when finished.

        Raises:
            NotImplementedError: If child did not override and implement.

        .. #noqa: I202

        """
        raise NotImplementedError("Must implement this method.")

    def fit(self, X, *args, **kwargs):
        """Fit this step.

        calls underlying parallel process.

        Args:
            X: input DataFrame
            *args: args to _fit
            **kwargs: kwargs to _fit

        Returns:
            transformed data handled by Pipeline._fit

        """
        self.fit_transform(X, *args, **kwargs)
        return self

    def check_process(self, X):
        """If fit was never called, makes sure to create the parallel process.

        Args:
            X: input DataFrame

        """
        logging.debug(
            "DataPreparerStep: {} called check_process".format(
                self.__class__.__name__
            )
        )
        self._parallel_process = self.parallelize_smart_steps(X)

    def fit_transform(self, X, y=None, **fit_params):
        """Fit then transform this PreparerStep.

        calls underlying parallel process.

        Args:
            X: input DataFrame
            y: input labels
            **fit_params: kwarg params to fit

        Returns:
            Result from .transform()

        """
        try:
            return self._parallel_process.fit_transform(X, y=y, **fit_params)
        except AttributeError:
            if getattr(self, "_parallel_process", None) is None:
                self.check_process(X)
        except KeyError as e:
            if str(e).find("not in index") != -1:
                # This indicates that a transformation step was changed and
                # now does not correctly reflect the generated DataFrame as
                # this step. We will thus reinitialize the _parallel_process
                # so that the best pipeline for this step will be found.
                self.check_process(X)
        finally:
            return self._parallel_process.fit_transform(X, y=y, **fit_params)

    def transform(self, X, *args, **kwargs):
        """Transform X using this PreparerStep.

        calls underlying parallel process.

        Args:
            X: input DataFrame
            *args: args to .transform()
            **kwargs: kwargs to .transform()

        Returns:
            result from .transform()

        Raises:
            ValueError: if not fitted.

        """
        if getattr(self, "_parallel_process", None) is None:
            raise ValueError("not fitted.")
        return self._parallel_process.transform(X, *args, **kwargs)

    def inverse_transform(self, X, *args, **kwargs):
        """Inverse transform X using this PreparerStep.

        calls underlying parallel process.

        Args:
            X: input DataFrame.
            *args: args to .inverse_transform()
            **kwargs: kwargs to .inverse_transform()

        Returns:
            result from .inverse_transform()

        """
        self.check_process(X)
        return self._parallel_process.inverse_transform(X, *args, **kwargs)

    @classmethod
    def _get_param_names(cls):
        """Get iteratively __init__ params for all classes until PreparerStep.

        Overridden to add this parent classes' params to children and to
        include _parallel_process. _get_param_names holds the logic for
        getting all parent params.

        This method is implemented as a convenience for any child. It will
        automatically climb the MRO for a child until it reaches this class
        (the last parent who's __init__ params we care about). Also adds
        _parallel_process to the sklearn get_params API.

        Returns:
            params for all parents up to and including PreparerStep.
            Includes the calling classes params.

        """
        params = super()._get_param_names()
        while cls.__name__ != PreparerStep.__name__:
            cls = cls.__mro__[1]
            params += cls._get_param_names()
        if "_parallel_process" not in params:
            params += ["_parallel_process"]
        return params<|MERGE_RESOLUTION|>--- conflicted
+++ resolved
@@ -271,13 +271,9 @@
 
         """
         self._parallel_process = None
-<<<<<<< HEAD
-        if "_parallel_process" in kwargs:
-=======
         if "_parallel_process" in kwargs:  # clone will try to init using
             # the params from get_params, meaning this will be passed
             # through even though its not a part of the init.
->>>>>>> d5153a24
             self._parallel_process = kwargs.pop("_parallel_process")
         self.column_sharer = column_sharer
         if self.column_sharer is None:
