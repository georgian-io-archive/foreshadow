"""Foreshadow extension of feature union for handling dataframes."""

import pandas as pd
from sklearn.externals.joblib import Parallel, delayed
from sklearn.pipeline import (
    FeatureUnion,
    _fit_one_transformer,
    _fit_transform_one,
    _transform_one,
)

<<<<<<< HEAD
from .serializers import ConcreteSerializerMixin
=======
from foreshadow.base import BaseEstimator

>>>>>>> b434e89b


class ParallelProcessor(FeatureUnion, ConcreteSerializerMixin):
    """Class to support parallel operation on dataframes.

    This class functions similarly to a FeatureUnion except it divides a given
    pandas dataframe according to the transformer definition in the constructor
    and transforms the defined partial dataframes using the given transformers.
    It then concatenates the outputs together.

    Internally the ParallelProcessor uses MultiIndex-ing to identify the column
    of origin for transformer operations that result in multiple columns.

    The outer index or 'origin' index represents the column used to create a
    calculated column or represents the leftmost column of a series of columns
    used to create a calculated
    column.

    By default the output contains both Index's to support pipeline usage and
    tracking for the Preprocessor. This can be suppressed.

    Parameters:
        collapse_index (bool): Boolean defining whether multi-index should be
            flattened
        n_jobs (int): See base class
        transformer_weights (:obj:`numpy.ndarray`): See base class
        transformer_list (list): List of transformer objects in form
            [(name, TransformerObject, [cols]), ...]

    """

    def __init__(
        self,
        transformer_list,
        n_jobs=1,
        transformer_weights=None,
        collapse_index=False,
    ):

        self.collapse_index = collapse_index
        self.default_transformer_list = None

        for item in transformer_list:
            self._set_names(item)

        super(ParallelProcessor, self).__init__(
            transformer_list, n_jobs, transformer_weights
        )

    def get_params(self, deep=True):
        """Return parameters of internal transformers.

        See :class:`sklearn.pipeline.FeatureUnion`

        Args:
            deep (bool): If True, will return the parameters for this estimator
                and contained subobjects that are estimators.

        Returns:
            dict: Parameter names mapped to their values.

        """
        self.default_transformer_list = [
            (a, b) for a, b, c in self.transformer_list
        ]
        return self._get_params("default_transformer_list", deep=deep)

    def set_params(self, **kwargs):
        """Set parameters of internal transformers.

        See :class:`sklearn.pipeline.FeatureUnion`

        Args:
            **kwargs: valid params of transformer to set

        Returns:
            self

        """
        self.default_transformer_list = [
            (a, b) for a, b, c in self.transformer_list
        ]
        return self._set_params("default_transformer_list", **kwargs)

    def _set_names(self, item):
        """Set internal names of transformers.

        Uses names defined in transformers list.

        Args:
            item: (name, transformer) tuple

        """
        # Sets name if name attribute exists
        if hasattr(item[1], "name"):
            item[1].name = item[0]
        # If steps attribute exists set names within all transformers
        if hasattr(item[1], "steps"):
            for step in item[1].steps:
                self._set_names(step)
        # If transformer_list exists set names within transformers_list
        if hasattr(item[1], "transformer_list"):
            for trans in item[1].transformer_list:
                self._set_names(trans)

    def _update_transformer_list(self, transformers):
        """Update local transformers list.

        Args:
            transformers: 1D iterable of transformers
        """
        transformers = iter(transformers)
        self.transformer_list[:] = [
            (name, None if old is None else next(transformers), cols)
            for name, old, cols in self.transformer_list
        ]

    def _validate_transformers(self):
        """Validate fit and transform methods exist and names are unique.

        Raises:
            TypeError: if fit, fit_transform, or transform are not implemented

        """
        names, transformers, cols = zip(*self.transformer_list)

        # validate names
        self._validate_names(names)

        # validate estimators
        for t in transformers:
            if t is None:
                continue
            if not (
                hasattr(t, "fit") or hasattr(t, "fit_transform")
            ) or not hasattr(t, "transform"):
                raise TypeError(
                    "All estimators should implement fit and "
                    "transform. '%s' (type %s) doesn't" % (t, type(t))
                )

    def _iter(self):
        """Iterate transformers list.

        Returns:
            list(list): tuple of (name, cols, transformer object, and the \
                transformer weights (non-applicable here))

        """
        get_weight = (self.transformer_weights or {}).get

        return (
            (name, trans, cols, get_weight(name))
            for name, trans, cols in self.transformer_list
            if trans is not None
        )

    def _get_other_cols(self, X):
        """Get all columns that are not defined in a transformer.

        Only include those that exist in the input dataframe.

        Args:
            X: input DataFrame

        Returns:
            Set of columns in DataFrame not defined in transformer

        """
        full = set(list(X))
        partial = set(
            list(
                _slice_cols(
                    X,
                    [c for _, _, cols, _ in self._iter() for c in cols],
                    drop_level=False,
                )
            )
        )

        return list(full - partial)

    def fit(self, X, y=None, **fit_params):
        """Fit data on the set of transformers.

        Args:
            X (:obj:`pandas.DataFrame`): Input X data
            y (:obj: 'pandas.DataFrame'): labels Y for data
            **fit_params (dict): Parameters to apply to transformers when
                fitting

        Returns:
            self

        """
        self.transformer_list = list(self.transformer_list)
        self._validate_transformers()

        # Create a parallel process of fitting transformers
        transformers = Parallel(n_jobs=self.n_jobs)(
            delayed(_fit_one_transformer)(
                trans, _slice_cols(X, cols), y, **fit_params
            )
            for name, trans, cols, weight in self._iter()
        )

        self._update_transformer_list(transformers)

        return self

    def transform(self, X):
        """Transform data using internal transformers.

        Args:
            X (:obj:`pandas.DataFrame`): Input X data

        Returns:
            :obj:`pandas.DataFrame`: All transformations concatenated

        """
        Xs = Parallel(n_jobs=self.n_jobs)(
            delayed(_pandas_transform_one)(
                trans, weight, _slice_cols(X, cols), cols, self.collapse_index
            )
            for name, trans, cols, weight in self._iter()
        )
        # Iterates columns not specific in transformers
        Xo = X[self._get_other_cols(X)]
        if len(list(Xo)) > 0:
            # Create multi-index with same name
            if type(list(Xo)[0]) != tuple:
                Xo.columns = [list(Xo), list(Xo)]

            Xs += (Xo,)
        if not Xs:
            # All transformers are None
            return X[[]]
        else:
            # if self.collapse_index:
            #     Xs = pd.concat([Xs[i].get_level_values('new') for i in
            #                     range(len(Xs))], axis=1)
            # else:
            Xs = pd.concat(Xs, axis=1)
        # Reduces the multi-index to a single index if specified
        if self.collapse_index:
            try:
                Xs.columns = Xs.columns.droplevel()
                Xs.index.name = None
                Xs.columns.name = None
            except AttributeError:  # TODO figure out why is this needed
                pass
        return Xs

    def fit_transform(self, X, y=None, **fit_params):
        """Perform both a fit and a transform.

        Args:
            X (:obj:`pandas.DataFrame`): Input X data
            y (:obj: 'pandas.DataFrame'): labels Y for data
            **fit_params (dict): Parameters to apply to transformers when
                fitting

        Returns:
            :obj:`pandas.DataFrame`: All transformations concatenated

        """
        self._validate_transformers()

        result = Parallel(n_jobs=self.n_jobs)(
            delayed(_pandas_fit_transform_one)(
                trans,
                weight,
                _slice_cols(X, cols),
                y,
                cols,
                self.collapse_index,
                **fit_params,
            )
            for name, trans, cols, weight in self._iter()
        )

        if not result:
            # All transformers are None
            return X[[]]

        Xs, transformers = zip(*result)
        self._update_transformer_list(transformers)

        Xo = X[self._get_other_cols(X)]

        # Iterates columns not being transformed
        if len(list(Xo)) > 0:
            # If a multi-index does not already exist create one with same
            # label
            if type(list(Xo)[0]) != tuple:
                Xo.columns = [list(Xo), list(Xo)]

            Xs += (Xo,)

        # Concatenate results
        Xs = pd.concat(Xs, axis=1)

        # Convert multi index to single index if specified
        if self.collapse_index:
            try:
                Xs.columns = Xs.columns.droplevel()
                Xs.index.name = None
                Xs.columns.name = None
            except AttributeError:  # TODO figure out why this is needed
                pass
        return Xs

    def inverse_transform(self, X, **inverse_params):
        """Perform both a fit and a transform.

        Args:
            X (:obj:`pandas.DataFrame`): Input X data
            **inverse_params (dict): Parameters to apply to transformers when
                inverse transforming

        Returns:
            :obj:`pandas.DataFrame`: All transformations concatenated

        """
        self._validate_transformers()

        result = Parallel(n_jobs=self.n_jobs)(
            delayed(_pandas_inverse_transform_one)(
                trans,
                weight,
                _slice_cols(X, cols),
                cols,
                self.collapse_index,
                **inverse_params,
            )
            for name, trans, cols, weight in self._iter()
        )

        if not result:
            # All transformers are None
            return X[[]]

        Xs, transformers = zip(*result)
        self._update_transformer_list(transformers)

        Xo = X[self._get_other_cols(X)]

        # Iterates columns not being transformed
        if len(list(Xo)) > 0:
            # If a multi-index does not already exist create one with same
            # label
            if type(list(Xo)[0]) != tuple:
                Xo.columns = [list(Xo), list(Xo)]

            Xs += (Xo,)

        # Concatenate results
        Xs = pd.concat(Xs, axis=1)

        # Convert multi index to single index if specified
        if self.collapse_index:
            try:
                Xs.columns = Xs.columns.droplevel()
                Xs.index.name = None
                Xs.columns.name = None
            except AttributeError:  # TODO figure out why this is needed
                pass
        return Xs


def _slice_cols(X, cols, drop_level=True):
    """Search for columns in dataframe using multi-index.

    Args:
        X (:obj:`pandas.DataFrame`): Input dataframe
        cols (list): List of cols to slice out of dataframe multi-index
        drop_level (bool): Whether to include the multi-index in the output

    Returns:
        :obj:`pd.DataFrame`: Data frame with sliced columns

    """
    # Get column list
    origin = list(X)

    # If no columns return the empty frame
    if len(origin) == 0:
        return X

    # If no columns are specified then drop all columns and return the empty
    # frame
    if len(cols) == 0:
        return X.drop(list(X), axis=1)

    # If a multi_index exists split it into origin (top) and new (bottom)
    if type(origin[0]) == tuple:
        origin, new = list(zip(*origin))
    # If a single index exists perform a simple slice and return
    else:
        return X[cols]

    # Utility function to perform the multi-index slice
    def get(c, level):
        ret = X.xs(c, axis=1, level=level, drop_level=False)
        if drop_level:
            ret.columns = ret.columns.droplevel()
        return ret

    # Iterate slice columns and use get to slice them out of the frame
    # Concatenate and return the result
    df = pd.concat(
        [
            get(c.replace("$", ""), "new") if c[0] == "$" else get(c, "origin")
            for c in cols
            if c in origin or c.replace("$", "") in new
        ],
        axis=1,
    )
    return df


def _inject_df(trans, df):
    """Insert temp parameters into fit_params dictionary.

    This is in case a transformer needs other columns for calculations or
    for hypothesis testing.

    Args:
        trans: transformer
        df: input dataframe

    Returns:
        params dict

    """
    return {
        "{}__full_df".format(k): df
        for k, v in trans.get_params().items()
        if isinstance(v, BaseEstimator)
    }


def _pandas_transform_one(transformer, weight, X, cols, collapse_index):
    """Transform dataframe using sklearn transformer then adds multi-index.

    Args:
        transformer: transformer
        weight: weighting for the one transformer
        X: input observations
        cols: columns for X
        collapse_index: collapse multi-index to single-index

    Returns:
        output from _transform_one

    """
    colname = sorted(cols)[0]
    # Run original transform function
    res = _transform_one(transformer, weight, X)
    # Applies multi_index such that the id of the column set is the name of the
    # leftmost column in the list.
    if not collapse_index:
        res.columns = [[colname] * len(list(res)), list(res)]
        res.columns = res.columns.rename(["origin", "new"])
    return res


def _pandas_fit_transform_one(
    transformer, weight, X, y, cols, collapse_index, **fit_params
):
    """Fit dataframe, executes transformation, then adds multi-index.

    Args:
        transformer: transformer to use
        weight: weight to use
        X: input observations
        y: input labels
        cols: column names as list
        collapse_index: collapse multi-index to single-index
        **fit_params: params to transformer fit

    Returns:
        output from _fit_transform_one

    """
    colname = sorted(cols)[0]
    # Run original fit_transform function
    res, t = _fit_transform_one(transformer, weight, X, y, **fit_params)
    # Apply multi-index and name columns
    if not collapse_index:
        res.columns = [[colname] * len(list(res)), list(res)]
        res.columns = res.columns.rename(["origin", "new"])
    return res, t


def _inverse_transform_one(transformer, weight, X, **inverse_params):
    res = transformer.inverse_transform(X, **inverse_params)
    # if we have a weight for this transformer, multiply output
    if weight is None:
        return res, transformer
    return res * weight, transformer


def _pandas_inverse_transform_one(
    transformer, weight, X, cols, collapse_index, **inverse_params
):
    """Inverse_transform DF then adds multi-index.

    Args:
        transformer: transformer to use
        weight: weight to use
        X: input observations
        cols: column names as list
        collapse_index: collapse multi-index to single-index
        **inverse_params: params to transformer inverse_transform

    Returns:
        output from _inverse_transform_one

    """
    colname = sorted(cols)[0]
    # Run original fit_transform function
    res, t = _inverse_transform_one(transformer, weight, X, **inverse_params)
    # Apply multi-index and name columns
    if not collapse_index:
        res.columns = [[colname] * len(list(res)), list(res)]
        res.columns = res.columns.rename(["origin", "new"])
    return res, t<|MERGE_RESOLUTION|>--- conflicted
+++ resolved
@@ -9,12 +9,8 @@
     _transform_one,
 )
 
-<<<<<<< HEAD
 from .serializers import ConcreteSerializerMixin
-=======
 from foreshadow.base import BaseEstimator
-
->>>>>>> b434e89b
 
 
 class ParallelProcessor(FeatureUnion, ConcreteSerializerMixin):
