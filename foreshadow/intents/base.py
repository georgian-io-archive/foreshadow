--- conflicted
+++ resolved
@@ -26,20 +26,11 @@
             float: A confidence value bounded between 0.0 and 1.0
 
         """
-<<<<<<< HEAD
         scores = []
         for metric_wrapper, weight in cls.confidence_computation.items():
             scores.append(metric_wrapper.calculate(X) * weight)
         return sum(scores)
-=======
-        return sum(
-            [
-                metric_fn(X) * weight
-                for metric_fn, weight in cls.confidence_computation.items()
-            ]
-        )
 
     @classmethod
     def column_summary(cls, df):  # noqa
-        return {}
->>>>>>> 464bf614
+        return {}