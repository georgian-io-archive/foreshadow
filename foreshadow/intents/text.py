"""Text intent."""

<<<<<<< HEAD
from foreshadow.metrics import (
    MetricWrapper,
    is_numeric,
    is_string,
    num_valid,
    unique_heur,
)
=======
from functools import partial

from foreshadow.metrics import is_numeric, is_string, num_valid, unique_heur
from foreshadow.utils import standard_col_summary
>>>>>>> 464bf614

from .base import BaseIntent


class Text(BaseIntent):
    """Defines a text column type."""

    confidence_computation = {
        MetricWrapper(num_valid): 0.25,
        MetricWrapper(unique_heur): 0.25,
        MetricWrapper(is_numeric, invert=True): 0.25,
        MetricWrapper(is_string): 0.25,
    }

    def fit(self, X, y=None, **fit_params):
        """Empty fit.

        Args:
            X: The input data
            y: The response variable
            **fit_params: Additional parameters for the fit

        Returns:
            self

        """
        return self

    def transform(self, X, y=None):
        """Convert a column to a text form.

        Args:
            X: The input data
            y: The response variable

        Returns:
            A column with all rows converted to text.

        """
        return X.astype(str)

    @classmethod
    def column_summary(cls, df):  # noqa
        return standard_col_summary(df)<|MERGE_RESOLUTION|>--- conflicted
+++ resolved
@@ -1,6 +1,5 @@
 """Text intent."""
 
-<<<<<<< HEAD
 from foreshadow.metrics import (
     MetricWrapper,
     is_numeric,
@@ -8,12 +7,7 @@
     num_valid,
     unique_heur,
 )
-=======
-from functools import partial
-
-from foreshadow.metrics import is_numeric, is_string, num_valid, unique_heur
 from foreshadow.utils import standard_col_summary
->>>>>>> 464bf614
 
 from .base import BaseIntent
 
