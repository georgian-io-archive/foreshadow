<<<<<<< HEAD
"""
General intents definitions
"""
=======
"""General intents."""
>>>>>>> 78e836d6
from collections import OrderedDict

import numpy as np
import pandas as pd
from pandas.api.types import is_numeric_dtype

from foreshadow.intents.base import BaseIntent, PipelineTemplateEntry
from foreshadow.transformers.internals import DropFeature
from foreshadow.transformers.smart import (
    Encoder,
    MultiImputer,
    Scaler,
    SimpleImputer,
    SmartText,
)


def _mode_freq(s, count=10):
    """Compute the mode and the most frequent values.

    Args:
        s (:obj:`Series <pandas.Series>`): the series to analyze
        count (int): the n number of most frequent values

    Returns:
        A tuple with the list of modes and (the 10 most common values,
        their frequency counts, % frequencies)

    """
    mode = s.mode().values.tolist()
    vc = s.value_counts().nlargest(count).reset_index()
    vc["PCT"] = vc.iloc[:, -1] / s.size
    return (mode, vc.values.tolist())


def _outliers(s, count=10):
    """Compute the mode and the most frequent values.

    Args:
        s (:obj:`Series <pandas.Series>`): the series to analyze
        count (int): the n largest (magnitude) outliers

    Returns:
        a :obj:`Series <pandas.Series>` of outliers

    """
    out_ser = s[np.abs(s - s.mean()) > (3 * s.std())]
    out_df = out_ser.to_frame()
    out_df["selector"] = out_ser.abs()

    return out_df.loc[out_df["selector"].nlargest(count).index].iloc[:, 0]


def _standard_col_summary(df):
    data = df.iloc[:, 0]
    nan_num = int(data.isnull().sum())
    mode, top10 = _mode_freq(data)

    return OrderedDict([("nan", nan_num), ("mode", mode), ("top10", top10)])


class GenericIntent(BaseIntent):
    """See base class.

    Serves as root of Intent tree. In the case that no other intent applies
    this intent will serve as a placeholder.

    """

    children = ["TextIntent", "NumericIntent", "CategoricalIntent"]
    """Match to CategoricalIntent over NumericIntent"""

    single_pipeline_template = []
    """No transformers"""

    multi_pipeline_template = [
        PipelineTemplateEntry("multi_impute", MultiImputer, False)
    ]
    """Perform multi imputation over the entire DataFrame."""

    @classmethod
    def is_intent(cls, df):
        """Return true by default such that a column must match this."""
        return True

    @classmethod
    def column_summary(cls, df):
        """No statistics can be computed for a general column."""
        return {}


class NumericIntent(GenericIntent):
    """See base class.

    Matches to features with numerical data.

    """

    children = []
    """No children"""

    single_pipeline_template = [
        PipelineTemplateEntry("dropper", DropFeature, False),
        PipelineTemplateEntry("simple_imputer", SimpleImputer, False),
        PipelineTemplateEntry("scaler", Scaler, True),
    ]
    """Perform imputation and scaling using Smart Transformers"""

    multi_pipeline_template = []
    """No multi pipeline"""

    @classmethod
    def is_intent(cls, df):
        """Return true if data is numeric according to pandas."""
        return (
            not pd.to_numeric(df.iloc[:, 0], errors="coerce")
            .isnull()
            .values.ravel()
            .all()
        )

    @classmethod
    def column_summary(cls, df):
        """Return computed statistics for a NumericIntent column.

        The following are computed:
            nan: count of nans pass into dataset
            invalid: number of invalid values after converting to numeric
            mean: -
            std: -
            min: -
            25th: 25th percentile
            median: -
            75th: 75th percentile
            max: -
            mode: mode or np.nan if data is mostly unique
            top10: top 10 most frequent values or empty array if mostly
                unique [(value, count),...,]
            10outliers: largest 10 outliers

        """
        data = df.iloc[:, 0]
        nan_num = int(data.isnull().sum())
        invalid_num = int(
            pd.to_numeric(df.iloc[:, 0], errors="coerce").isnull().sum()
            - nan_num
        )
        outliers = _outliers(data).values.tolist()
        mode, top10 = _mode_freq(data)

        return OrderedDict(
            [
                ("nan", nan_num),
                ("invalid", invalid_num),
                ("mean", float(data.mean())),
                ("std", float(data.std())),
                ("min", float(data.min())),
                ("25th", float(data.quantile(0.25))),
                ("median", float(data.quantile(0.5))),
                ("75th", float(data.quantile(0.75))),
                ("max", float(data.max())),
                ("mode", mode),
                ("top10", top10),
                ("10outliers", outliers),
            ]
        )


class CategoricalIntent(GenericIntent):
    """See base class.

    Matches to features with low enough variance that encoding should be used.

    """

    children = []
    """No children"""

    single_pipeline_template = [
        PipelineTemplateEntry("dropper", DropFeature, False),
        PipelineTemplateEntry("impute_encode", Encoder, True),
    ]
    """Encode the column automatically"""

    multi_pipeline_template = []
    """No multi pipeline"""

    @classmethod
    def is_intent(cls, df):
        """Return true if the majority of data is categorical by uniqueness."""
        data = df.iloc[:, 0]
        if not is_numeric_dtype(data.dtype):
            return True
        else:
            return (1.0 * data.nunique() / data.count()) < 0.2

    @classmethod
    def column_summary(cls, df):
        """Compute statistics for a CategoricalIntent column.

        The following are computed:
            nan: count of nans pass into dataset
            mode: mode or np.nan if data is mostly unique
            top10: top 10 most frequent values or empty array if mostly
                unique [(value, count),...,]

        """
        return _standard_col_summary(df)


class TextIntent(GenericIntent):
    """See base class.

    All features can be treated as text.

    """

    children = []
    """No children"""

    single_pipeline_template = [
        PipelineTemplateEntry("text", SmartText, False)
    ]
    """Encodes the column automatically"""

    multi_pipeline_template = []
    """No multi pipeline"""

    @classmethod
    def is_intent(cls, df):
        """Every column can be interpreted as a text."""
        return True

    @classmethod
    def column_summary(cls, df):
        """Return standard computed statistics for a TextIntent column.

        The following are computed:
            nan: count of nans pass into dataset
            mode: mode or np.nan if data is mostly unique
            top10: top 10 most frequent values or empty array if mostly
                unique [(value, count),...,]

        """
        return _standard_col_summary(df)<|MERGE_RESOLUTION|>--- conflicted
+++ resolved
@@ -1,10 +1,4 @@
-<<<<<<< HEAD
-"""
-General intents definitions
-"""
-=======
 """General intents."""
->>>>>>> 78e836d6
 from collections import OrderedDict
 
 import numpy as np
