--- conflicted
+++ resolved
@@ -6,13 +6,6 @@
 import numpy as np
 import pandas as pd
 
-<<<<<<< HEAD
-from .base import BaseIntent, PipelineTemplateEntry, TransformerEntry
-
-from ..transformers.internals import DropFeature
-from ..transformers.externals import TfidfVectorizer
-from ..transformers.smart import SimpleImputer, MultiImputer, Scaler, Encoder, SmartText
-=======
 from foreshadow.intents.base import BaseIntent, PipelineTemplateEntry
 from foreshadow.transformers.internals import DropFeature
 from foreshadow.transformers.smart import (
@@ -20,8 +13,8 @@
     MultiImputer,
     Scaler,
     SimpleImputer,
+    SmartText,
 )
->>>>>>> 0abb2bc8
 
 
 def _mode_freq(s, count=10):
@@ -149,12 +142,8 @@
         data = df.iloc[:, 0]
         nan_num = int(data.isnull().sum())
         invalid_num = int(
-<<<<<<< HEAD
-            pd.to_numeric(df.iloc[:, 0], errors="coerce").isnull().sum() - nan_num
-=======
-            pd.to_numeric(df.ix[:, 0], errors="coerce").isnull().sum()
+            pd.to_numeric(df.iloc[:, 0], errors="coerce").isnull().sum()
             - nan_num
->>>>>>> 0abb2bc8
         )
         outliers = _outliers(data).values.tolist()
         mode, top10 = _mode_freq(data)
@@ -216,7 +205,6 @@
                 unique [(value, count),...,]
         """
 
-<<<<<<< HEAD
         return _standard_col_summary(df)
 
 
@@ -230,7 +218,9 @@
     children = []
     """No children"""
 
-    single_pipeline_template = [PipelineTemplateEntry("text", SmartText, False)]
+    single_pipeline_template = [
+        PipelineTemplateEntry("text", SmartText, False)
+    ]
     """Encodes the column automatically"""
 
     multi_pipeline_template = []
@@ -249,13 +239,8 @@
             The following are computed:
                 nan: count of nans pass into dataset
                 mode: mode or np.nan if data is mostly unique
-                top10: top 10 most frequent values or empty array if mostly unique
-                    [(value, count),...,]
+                top10: top 10 most frequent values or empty array if mostly
+                    unique [(value, count),...,]
         """
 
-        return _standard_col_summary(df)
-=======
-        return OrderedDict(
-            [("nan", nan_num), ("mode", mode), ("top10", top10)]
-        )
->>>>>>> 0abb2bc8
+        return _standard_col_summary(df)