--- conflicted
+++ resolved
@@ -1,7 +1,3 @@
-<<<<<<< HEAD
-def check_df(X):
-    return X
-=======
 """
 Utils used throughout foreshadow
 """
@@ -33,5 +29,4 @@
     else:
         raise ValueError(
             "Invalid input type, neither pd.DataFrame, np.ndarray, nor list"
-        )
->>>>>>> cb283c76
+        )