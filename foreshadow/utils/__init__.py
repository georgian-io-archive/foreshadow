--- conflicted
+++ resolved
@@ -36,11 +36,8 @@
     "is_transformer",
     "is_wrapped",
     "dynamic_import",
-<<<<<<< HEAD
     "mode_freq",
     "get_outliers",
     "standard_col_summary",
-=======
     "ConfigureColumnSharerMixin",
->>>>>>> c2c213e0
 ]