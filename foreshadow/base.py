"""Foreshadow version of sklearn.base.py."""
import patchy
from sklearn.base import TransformerMixin  # noqa: F401
from sklearn.base import BaseEstimator


_set_params = BaseEstimator.set_params
patchy.patch(
    _set_params,
    """@@ -30,6 +30,9 @@
             setattr(self, key, value)
 
     for key, sub_params in nested_params.items():
-        valid_params[key].set_params(**sub_params)
+        try:
+            getattr(self, key).set_params(**sub_params)
+        except AttributeError:  # for Pipelines
+            valid_params[key].set_params(**sub_params)
<<<<<<< HEAD
 
=======

>>>>>>> a1feddc9
     return self
             """,
)
"""sklearn.base.BaseEstiamtor uses the valid_params to set the params.

In our use cases, we often modify both an object and its params. In this case,
the setattr(self, key, value) will change this object (key will refer to its
attribute on the parent object, value to the object itself), but the
valid_params[key] will have a reference to the old aggregate object,
not setting the params on the new object. This is a big issue when we try to
simultaneously change both an object and its params. For instance,
see smart where we set both a transformer and that transformer's params.

In the case of Smart,
where Smart.transformer is a Transformer object, we would see this:

smart = Smart()
smart.transformer = StandardScaler()

smart.set_params({'transformer' BoxCox(), 'transformer__param': some_value})

First, we get the valid params for this object (smart).
valid_params = self.get_params()
# valid_params['transformer'] == StandardScaler

get_params does some checking on the params being set.
Now, get_params will set the transformer instance first, before its nested
params, which is desired.

setattr(self, 'transformer', BoxCox())

# Note, valid_params['transformer'] is still StandardScaler.

Now, we set the nested params for the smart.transformer object
({'transformer__param': some_value})

We do this in the nested_params section, which will use the previously
acquired valid_params.
valid_params['transformer'].set_params({'transformer__param': some_value})

This would in fact be StandardScaler, NOT BoxCox!.
This is why we do getattr to get the BoxCox which would have been previously
set by the setattr call above.


we default back to valid_params[key] when this fails as we are dealing with
a Pipeline object which works differently.
"""


BaseEstimator.set_params = _set_params<|MERGE_RESOLUTION|>--- conflicted
+++ resolved
@@ -9,18 +9,14 @@
     _set_params,
     """@@ -30,6 +30,9 @@
              setattr(self, key, value)
- 
+
      for key, sub_params in nested_params.items():
 -        valid_params[key].set_params(**sub_params)
 +        try:
 +            getattr(self, key).set_params(**sub_params)
 +        except AttributeError:  # for Pipelines
 +            valid_params[key].set_params(**sub_params)
-<<<<<<< HEAD
- 
-=======
 
->>>>>>> a1feddc9
      return self
              """,
 )
