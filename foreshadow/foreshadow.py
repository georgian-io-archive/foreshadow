"""Core end-to-end pipeline, foreshadow."""

import inspect
import warnings
from typing import List, NoReturn, Union

from sklearn.model_selection._search import BaseSearchCV

from foreshadow.base import BaseEstimator
from foreshadow.cachemanager import CacheManager
from foreshadow.estimators.auto import AutoEstimator
from foreshadow.estimators.meta import MetaEstimator
from foreshadow.intents import IntentType
from foreshadow.logging import logging
from foreshadow.optimizers import ParamSpec, Tuner
from foreshadow.pipeline import SerializablePipeline
from foreshadow.preparer import DataPreparer
from foreshadow.serializers import (
    ConcreteSerializerMixin,
    _make_deserializable,
)
from foreshadow.utils import (
    ConfigKey,
    Override,
    ProblemType,
    check_df,
    get_transformer,
)


class Foreshadow(BaseEstimator, ConcreteSerializerMixin):
    """An end-to-end pipeline to preprocess and tune a machine learning model.

    Example:
        >>> shadow = Foreshadow(problem_type=ProblemType.CLASSIFICATION)

    Args:
        X_preparer \
            (:obj:`Preprocessor <foreshadow.preprocessor.Preprocessor>`, \
            optional): Preprocessor instance that will apply to X data. Passing
            False prevents the automatic generation of an instance.
        y_preparer \
            (:obj:`Preprocessor <foreshadow.preprocessor.Preprocessor>`, \
            optional): Preprocessor instance that will apply to y data. Passing
            False prevents the automatic generation of an instance.
        estimator (:obj:`sklearn.base.BaseEstimator`, optional): Estimator
            instance to fit on processed data
        optimizer (:class:`sklearn.grid_search.BaseSeachCV`, optional):
            Optimizer class to optimize feature engineering and model
            hyperparameters

    """

    def __init__(
        self,
        X_preparer=None,
        y_preparer=None,
        estimator=None,
        problem_type=None,
        optimizer=None,
        optimizer_kwargs=None,
    ):
        if problem_type not in [
            ProblemType.CLASSIFICATION,
            ProblemType.REGRESSION,
        ]:
            raise ValueError(
                "Unknown Problem Type {}. Please choose from {} "
                "or {}".format(
                    problem_type,
                    ProblemType.CLASSIFICATION,
                    ProblemType.REGRESSION,
                )
            )
        self.problem_type = problem_type
        self.X_preparer = X_preparer
        self.y_preparer = y_preparer
        self.estimator = estimator
        self.optimizer = optimizer
        self.optimizer_kwargs = (
            {} if optimizer_kwargs is None else optimizer_kwargs
        )
        self.pipeline = None
        self.data_columns = None
        self.has_fitted = False

        if isinstance(self.estimator, AutoEstimator) and optimizer is not None:
            warnings.warn(
                "An automatic estimator cannot be used with an optimizer."
                " Proceeding without use of optimizer"
            )
            self.optimizer = None

        if self.y_preparer is not None:
            self.estimator = MetaEstimator(self.estimator, self.y_preparer)

    @property
    def X_preparer(self):  # noqa
        """Preprocessor object for performing feature engineering on X data.

        :getter: Returns Preprocessor object

        :setter: Verifies Preprocessor object, if None, creates a default
            Preprocessor

        :type: :obj:`Preprocessor <foreshadow.preprocessor.Preprocessor>`

        Returns:
            the X_preparer object

        .. # noqa: I201
        """
        return self._X_preprocessor

    @X_preparer.setter
    def X_preparer(self, dp):
        if dp is not None:
            if dp is False:
                self._X_preprocessor = None
            elif isinstance(dp, DataPreparer):
                self._X_preprocessor = dp
            else:
                raise ValueError(
                    "Invalid value: '{}' " "passed as X_preparer".format(dp)
                )
        else:
            self._X_preprocessor = DataPreparer(cache_manager=CacheManager())

    @property
    def y_preparer(self):  # noqa
        """Preprocessor object for performing scaling and encoding on Y data.

        :getter: Returns Preprocessor object

        :setter: Verifies Preprocessor object, if None, creates a default
            Preprocessor

        :type: :obj:`Preprocessor <foreshadow.preprocessor.Preprocessor>`

        Returns:
            the y_preparer object

        .. # noqa: I201
        """
        return self._y_preprocessor

    @y_preparer.setter
    def y_preparer(self, yp):
        if yp is not None:
            if yp is False:
                self._y_preprocessor = None
            elif isinstance(yp, DataPreparer):
                self._y_preprocessor = yp
            else:
                raise ValueError("Invalid value passed as y_preparer")
        else:
            self._y_preprocessor = DataPreparer(
                cache_manager=CacheManager(),
                y_var=True,
                problem_type=self.problem_type,
            )

    @property
    def estimator(self):  # noqa
        """Estimator object for fitting preprocessed data.

        :getter: Returns Estimator object

        :setter: Verifies Estimator object. If None, an
            :obj:`AutoEstimator <foreshadow.estimators.AutoEstimator>`
            object is created in place.

        :type: :obj:`sklearn.base.BaseEstimator`

        Returns:
            the estimator object

        .. # noqa: I201
        """
        return self._estimator

    @estimator.setter
    def estimator(self, e):
        if e is not None:
            if isinstance(e, BaseEstimator):
                self._estimator = e
            else:
                raise ValueError("Invalid value passed as estimator")
        else:
            self._estimator = AutoEstimator(
                include_preprocessors=False
                if self.X_preparer is not None
                else True
            )

    @property
    def optimizer(self):  # noqa
        """Optimizer class that will fit the model.

        Performs a grid or random search algorithm on the parameter space from
        the preprocessors and estimators in the pipeline

        :getter: Returns optimizer class

        :setter: Verifies Optimizer class, defaults to None

        Returns:
            the optimizer object

        .. # noqa: I201
        """
        return self._optimizer

    @optimizer.setter
    def optimizer(self, o):
        if o is None or (inspect.isclass(o) and issubclass(o, BaseSearchCV)):
            self._optimizer = o
        else:
            raise ValueError("Invalid optimizer: '{}' passed.".format(o))

    def _reset(self):
        if hasattr(self, "pipeline"):
            del self.pipeline
        if hasattr(self, "tuner"):
            del self.tuner
            del self.opt_instance

    def fit(self, data_df, y_df):
        """Fit the Foreshadow instance using the provided input data.

        Args:
            data_df (:obj:`DataFrame <pandas.DataFrame>`): The input feature(s)
            y_df (:obj:`DataFrame <pandas.DataFrame>`): The response feature(s)

        Returns:
            :obj:`Foreshadow`: The fitted instance.

        """
        self._reset()
        X_df = check_df(data_df)
        y_df = check_df(y_df)
        self.data_columns = X_df.columns.values.tolist()

        if self.X_preparer is not None:
            self.pipeline = SerializablePipeline(
                [
                    ("X_preparer", self.X_preparer),
                    ("estimator", self.estimator),
                ]
            )
        else:
            self.pipeline = SerializablePipeline(
                [("estimator", self.estimator)]
            )

        if self.optimizer is not None:
            self.pipeline.fit(X_df, y_df)
            params = ParamSpec(self.pipeline, X_df, y_df)
            self.opt_instance = self.optimizer(
                estimator=self.pipeline,
                param_distributions=params,
                **{
                    "iid": True,
                    "scoring": "accuracy",
                    "n_iter": 10,
                    "return_train_score": True,
                }
            )
            self.tuner = Tuner(self.pipeline, params, self.opt_instance)
            self.tuner.fit(X_df, y_df)
            self.pipeline = self.tuner.transform(self.pipeline)
            # extract trained preprocessors
            if self.X_preparer is not None:
                self.X_preparer = self.pipeline.steps[0][1]
            if self.y_preparer is not None:
                self.y_preparer = self.opt_instance.best_estimator_.steps[1][
                    1
                ].preprocessor
        else:
            self.pipeline.fit(X_df, y_df)

        self.has_fitted = True

        return self

    def _prepare_predict(self, pred_cols):
        """Validate prior to predicting.

        Args:
            pred_cols (:obj:`Index pandas.Index`): the predicted columns

        Raises:
            ValueError: Pipeline not fit yet
            ValueError: Predict must have the same columns as train

        """
        if self.pipeline is None:
            raise ValueError("Foreshadow has not been fit yet")
        elif pred_cols.values.tolist() != self.data_columns:
            raise ValueError(
                "Predict must have the same columns as train columns"
            )

    def predict(self, data_df):
        """Use the trained estimator to predict the response variable.

        Args:
            data_df (:obj:`DataFrame <pandas.DataFrame>`): The input feature(s)

        Returns:
            :obj:`DataFrame <pandas.DataFrame>`: The response feature(s) \
                (transformed if necessary)

        """
        data_df = check_df(data_df)
        self._prepare_predict(data_df.columns)
        return self.pipeline.predict(data_df)

    def predict_proba(self, data_df):
        """Use the trained estimator to predict the response variable.

        Uses the predicted confidences instead of binary predictions.

        Args:
            data_df (:obj:`DataFrame <pandas.DataFrame>`): The input feature(s)

        Returns:
            :obj:`DataFrame <pandas.DataFrame>`: The probability associated \
                with each response feature

        """
        data_df = check_df(data_df)
        self._prepare_predict(data_df.columns)
        return self.pipeline.predict_proba(data_df)

    def score(self, data_df, y_df=None, sample_weight=None):
        """Use the trained estimator to compute the evaluation score.

        The scoding method is defined by the selected estimator.

        Args:
            data_df (:obj:`DataFrame <pandas.DataFrame>`): The input feature(s)
            y_df (:obj:`DataFrame <pandas.DataFrame>`, optional): The response
                feature(s)
            sample_weight (:obj:`numpy.ndarray`, optional): The weights to be
                used when scoring each sample

        Returns:
            float: A computed prediction fitness score

        """
        data_df = check_df(data_df)
        y_df = check_df(y_df)
        self._prepare_predict(data_df.columns)
        return self.pipeline.score(data_df, y_df, sample_weight)

    def dict_serialize(self, deep=False):
        """Serialize the init parameters of the foreshadow object.

        Args:
            deep (bool): If True, will return the parameters for this estimator
                recursively

        Returns:
            dict: The initialization parameters of the foreshadow object.

        """
        serialized = super().dict_serialize(deep=False)
        serialized["estimator"] = self._customize_serialized_estimator(
            self.estimator
        )
        return serialized

    @staticmethod
    def _customize_serialized_estimator(estimator):
        if isinstance(estimator, MetaEstimator):
            estimator = estimator.estimator

        if isinstance(estimator, AutoEstimator):
            """For third party automl estimator, the estimator_kwargs
            have different format and structure. To reduce verbosity,
            this field is removed from the serialized object.
            """
            serialized_estimator = estimator.serialize()
            serialized_estimator.pop("estimator_kwargs")
        else:
            serialized_estimator = estimator.get_params()
            serialized_estimator["_class"] = (
                estimator.__module__ + "." + type(estimator).__name__
            )
            serialized_estimator["_method"] = "dict"

        result = serialized_estimator
        return result

    @classmethod
    def dict_deserialize(cls, data):
        """Deserialize the dictionary form of a foreshadow object.

        Args:
            data: The dictionary to parse as foreshadow object is constructed.

        Returns:
            object: A re-constructed foreshadow object.

        """
        serialized_estimator = data.pop("estimator")
        estimator = cls._reconstruct_estimator(serialized_estimator)

        params = _make_deserializable(data)
        data_columns = params.pop("data_columns")
        params["estimator"] = estimator

        ret_tf = cls(**params)
        ret_tf.data_columns = data_columns
        return ret_tf

    @classmethod
    def _reconstruct_estimator(cls, data):
        estimator_type = data.pop("_class")
        _ = data.pop("_method")

        if estimator_type == AutoEstimator.__name__:
            class_name = estimator_type
            module_path = None
        else:
            class_name = estimator_type.split(".")[-1]
            module_path = ".".join(estimator_type.split(".")[0:-1])

        estimator_class = get_transformer(class_name, source_lib=module_path)
        estimator = estimator_class()
        estimator.set_params(**data)
        return estimator

    def get_params(self, deep=True):
        """Get params for this object. See super.

        Args:
            deep: True to recursively call get_params, False to not.

        Returns:
            params for this object.

        """
        params = super().get_params(deep=deep)
        params["data_columns"] = self.data_columns
        return params

    def set_params(self, **params):
        """Set params for this object. See super.

        Args:
            **params: params to set.

        Returns:
            See super.

        """
        self.data_columns = params.pop("data_columns", None)
        return super().set_params(**params)

    def get_intent(self, column_name: str) -> Union[str, None]:
        """Retrieve the intent of a column.

        Args:
            column_name: the column name

        Returns:
            str: the intent of the column

        """
        # Note: this retrieves intent from cache_manager. Only columns have
        # been processed will be visible.
        cache_manager = self.X_preparer.cache_manager
        if self._has_column_in_cache_manager(column_name):
            return cache_manager["intent"][column_name]
        else:
            logging.info(
                "No intent exists for column {}. Either the column "
                "doesn't exist or foreshadow object has not "
                "been fitted yet.".format(column_name)
            )
            return None

    def list_intent(self, column_names: List[str]) -> List[str]:
        """Retrieve the intent of a list of columns.

        Args:
            column_names: a list of columns

        Returns:
            The list of intents

        """
        return [self.get_intent(column) for column in column_names]

    def _has_column_in_cache_manager(self, column: str) -> Union[bool, None]:
        """Check if the column exists in the cache manager.

        If the foreshadow object has not been trained, it will return None.

        Args:
            column: the column name

        Returns:
            Whether a column exists in the cache manager

        """
        if not self.has_fitted:
            logging.info(
                "The foreshadow object is not trained yet. Please make sure "
                "the column {} exist to ensure the override takes "
                "effect.".format(column)
            )
            return False
        cache_manager = self.X_preparer.cache_manager
        return True if column in cache_manager["intent"] else False

    def override_intent(self, column_name: str, intent: str) -> NoReturn:
        """Override the intent of a particular column.

        Args:
            column_name: the column to override
            intent: the user supplied intent

        Raises:
            ValueError: Invalid column to override.

        """
        if not IntentType.is_valid(intent):
            raise ValueError(
                "Invalid intent type {}. "
                "Supported intent types are {}.".format(
                    intent, IntentType.list_intents()
                )
            )

        if (
            not self._has_column_in_cache_manager(column_name)
            and self.has_fitted
        ):
            raise ValueError("Invalid Column {}".format(column_name))
        # Update the intent
        self.X_preparer.cache_manager["override"][
            "_".join([Override.INTENT, column_name])
        ] = intent
        self.X_preparer.cache_manager["intent"][column_name] = intent

    def configure_multiprocessing(self, n_job: int = 1) -> NoReturn:
        """Configure the multiprocessing option.

        Args:
            n_job: the number of processes to run the job.

        """
        self.X_preparer.cache_manager["config"][ConfigKey.N_JOBS] = n_job

<<<<<<< HEAD
    # TODO I'm not sure if this is a good idea to allow the user to tune the
    #  sampling criteria as it's more internal comparing to the intent and
    #  multiprocessing options. We can discuss more on this.
    def configure_sampling(
        self,
        enable_sampling=True,
        sampling_fraction: float = 0.2,
        replace: bool = False,
    ) -> NoReturn:  # noqa: S001
        """Configure the sampling criteria.

        Args:
            enable_sampling: whether to enable sampling in data cleaning and intent resolving # noqa: E501
            sampling_fraction: whether to use replacement during sampling
            replace: the sampling fraction

        Returns:

        """
        self.X_preparer.cache_manager["config"][
            ConfigKey.ENABLE_SAMPLING
        ] = enable_sampling
        self.X_preparer.cache_manager["config"][
            ConfigKey.SAMPLING_FRACTION
        ] = sampling_fraction
        self.X_preparer.cache_manager["config"][
            ConfigKey.SAMPLING_WITH_REPLACEMENT
        ] = replace
=======
    def set_processed_data_export_path(self, data_path: str) -> NoReturn:
        """Set path to export data before feeding the data to the estimator.

        Args:
            data_path: the data path string

        """
        self.X_preparer.cache_manager["config"][
            ConfigKey.PROCESSED_DATA_EXPORT_PATH
        ] = data_path
>>>>>>> b822e1fc
<|MERGE_RESOLUTION|>--- conflicted
+++ resolved
@@ -555,7 +555,6 @@
         """
         self.X_preparer.cache_manager["config"][ConfigKey.N_JOBS] = n_job
 
-<<<<<<< HEAD
     # TODO I'm not sure if this is a good idea to allow the user to tune the
     #  sampling criteria as it's more internal comparing to the intent and
     #  multiprocessing options. We can discuss more on this.
@@ -584,7 +583,7 @@
         self.X_preparer.cache_manager["config"][
             ConfigKey.SAMPLING_WITH_REPLACEMENT
         ] = replace
-=======
+
     def set_processed_data_export_path(self, data_path: str) -> NoReturn:
         """Set path to export data before feeding the data to the estimator.
 
@@ -594,5 +593,4 @@
         """
         self.X_preparer.cache_manager["config"][
             ConfigKey.PROCESSED_DATA_EXPORT_PATH
-        ] = data_path
->>>>>>> b822e1fc
+        ] = data_path