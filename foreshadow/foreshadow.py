--- conflicted
+++ resolved
@@ -192,12 +192,6 @@
             self.opt_instance.fit(X_df, y_df)
             self.pipeline = self.opt_instance.best_estimator_
             # extract trained preprocessors
-<<<<<<< HEAD
-            self.X_preprocessor = self.opt_instance.best_estimator_.steps[0][1]
-            # self.y_preprocessor = self.opt_instance.best_estimator_.steps[1][
-            #        1
-            #    ].preprocessor
-=======
             if self.X_preprocessor is not None:
                 self.X_preprocessor = self.opt_instance.best_estimator_.steps[
                     0
@@ -206,7 +200,6 @@
                 self.y_preprocessor = self.opt_instance.best_estimator_.steps[
                     1
                 ][1].preprocessor
->>>>>>> 0abb2bc8
         else:
             self.pipeline.fit(X_df, y_df)
 
